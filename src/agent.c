--- conflicted
+++ resolved
@@ -639,13 +639,9 @@
 static bool release_agent(void *data, void *user_data)
 {
 	struct agent *agent = data;
+#ifdef HAVE_DBUS
 	struct l_dbus_message *message;
 
-<<<<<<< HEAD
-#ifdef HAVE_DBUS
-	send_request(agent, "Release");
-#endif
-=======
 	l_debug("send Release to %s %s", agent->owner, agent->path);
 
 	message = l_dbus_message_new_method_call(dbus_get_bus(),
@@ -657,7 +653,7 @@
 	l_dbus_message_set_arguments(message, "");
 	l_dbus_message_set_no_reply(message, true);
 	l_dbus_send(dbus_get_bus(), message);
->>>>>>> 6d47354e
+#endif
 
 	agent_free(agent);
 
