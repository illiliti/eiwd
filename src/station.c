/*
 *
 *  Wireless daemon for Linux
 *
 *  Copyright (C) 2018-2019  Intel Corporation. All rights reserved.
 *
 *  This library is free software; you can redistribute it and/or
 *  modify it under the terms of the GNU Lesser General Public
 *  License as published by the Free Software Foundation; either
 *  version 2.1 of the License, or (at your option) any later version.
 *
 *  This library is distributed in the hope that it will be useful,
 *  but WITHOUT ANY WARRANTY; without even the implied warranty of
 *  MERCHANTABILITY or FITNESS FOR A PARTICULAR PURPOSE.  See the GNU
 *  Lesser General Public License for more details.
 *
 *  You should have received a copy of the GNU Lesser General Public
 *  License along with this library; if not, write to the Free Software
 *  Foundation, Inc., 51 Franklin St, Fifth Floor, Boston, MA  02110-1301  USA
 *
 */

#ifdef HAVE_CONFIG_H
#include <config.h>
#endif

#define _GNU_SOURCE
#include <stdio.h>
#include <errno.h>
#include <time.h>
#include <sys/time.h>
#include <limits.h>
#include <linux/if_ether.h>

#include <ell/ell.h>

#include "ell/useful.h"
#include "src/util.h"
#include "src/iwd.h"
#include "src/module.h"
#include "src/common.h"
#include "src/watchlist.h"
#include "src/scan.h"
#include "src/netdev.h"
#include "src/dbus.h"
#include "src/wiphy.h"
#include "src/network.h"
#include "src/knownnetworks.h"
#include "src/ie.h"
#include "src/handshake.h"
#include "src/station.h"
#include "src/blacklist.h"
#include "src/mpdu.h"
#include "src/erp.h"
#include "src/netconfig.h"
#include "src/anqp.h"
#include "src/anqputil.h"
#include "src/diagnostic.h"
#include "src/frame-xchg.h"

static struct l_queue *station_list;
static uint32_t netdev_watch;
static uint32_t mfp_setting;
static uint32_t roam_retry_interval;
static bool anqp_disabled;
static bool netconfig_enabled;
static struct watchlist anqp_watches;

struct station {
	enum station_state state;
	struct watchlist state_watches;
	struct scan_bss *connected_bss;
	struct network *connected_network;
	struct scan_bss *connect_pending_bss;
	struct network *connect_pending_network;
	struct l_queue *autoconnect_list;
	struct l_queue *bss_list;
	struct l_queue *hidden_bss_list_sorted;
	struct l_hashmap *networks;
	struct l_queue *networks_sorted;
	struct l_dbus_message *connect_pending;
	struct l_dbus_message *hidden_pending;
	struct l_dbus_message *disconnect_pending;
	struct l_dbus_message *scan_pending;
	struct l_dbus_message *get_station_pending;
	struct signal_agent *signal_agent;
	uint32_t dbus_scan_id;
	uint32_t quick_scan_id;
	uint32_t hidden_network_scan_id;

	/* Roaming related members */
	struct timespec roam_min_time;
	struct l_timeout *roam_trigger_timeout;
	uint32_t roam_scan_id;
	uint8_t preauth_bssid[6];

	struct wiphy *wiphy;
	struct netdev *netdev;

	struct l_queue *anqp_pending;

	struct netconfig *netconfig;

	/* Set of frequencies to scan first when attempting a roam */
	struct scan_freq_set *roam_freqs;

	/* Frequencies split into subsets by priority */
	struct scan_freq_set *scan_freqs_order[3];
	unsigned int dbus_scan_subset_idx;

	bool preparing_roam : 1;
	bool roam_scan_full : 1;
	bool signal_low : 1;
	bool ap_directed_roaming : 1;
	bool scanning : 1;
	bool autoconnect : 1;
};

struct anqp_entry {
	struct station *station;
	struct network *network;
	uint32_t pending;
};

struct wiphy *station_get_wiphy(struct station *station)
{
	return station->wiphy;
}

struct netdev *station_get_netdev(struct station *station)
{
	return station->netdev;
}

struct network *station_get_connected_network(struct station *station)
{
	return station->connected_network;
}

bool station_is_busy(struct station *station)
{
	if (station->state != STATION_STATE_DISCONNECTED &&
			station->state != STATION_STATE_AUTOCONNECT_FULL &&
			station->state != STATION_STATE_AUTOCONNECT_QUICK)
		return true;

	return false;
}

static bool station_is_autoconnecting(struct station *station)
{
	return station->state == STATION_STATE_AUTOCONNECT_FULL ||
			station->state == STATION_STATE_AUTOCONNECT_QUICK;
}

static bool station_debug_event(struct station *station, const char *name)
{
	struct l_dbus_message *signal;

	if (!iwd_is_developer_mode())
		return true;

	l_debug("StationDebug.Event(%s)", name);

	signal = l_dbus_message_new_signal(dbus_get_bus(),
					netdev_get_path(station->netdev),
					IWD_STATION_DEBUG_INTERFACE, "Event");

	l_dbus_message_set_arguments(signal, "sav", name, 0);

	return l_dbus_send(dbus_get_bus(), signal) != 0;
}

static void station_property_set_scanning(struct station *station,
								bool scanning)
{
	if (station->scanning == scanning)
		return;

	station->scanning = scanning;

#ifdef HAVE_DBUS
	l_dbus_property_changed(dbus_get_bus(),
				netdev_get_path(station->netdev),
					IWD_STATION_INTERFACE, "Scanning");
#endif
}

static void station_enter_state(struct station *station,
						enum station_state state);

static int station_autoconnect_next(struct station *station)
{
	struct network *network;
	int r;

	while ((network = l_queue_pop_head(station->autoconnect_list))) {
		const char *ssid = network_get_ssid(network);
		struct scan_bss *bss = network_bss_select(network, false);

		l_debug("autoconnect: Trying SSID: %s", ssid);

		if (!bss) {
			l_debug("autoconnect: No suitable BSSes found");
			continue;
		}

		l_debug("autoconnect: '%s' freq: %u, rank: %u, strength: %i",
			util_address_to_string(bss->addr),
			bss->frequency, bss->rank,
			bss->signal_strength);

		r = network_autoconnect(network, bss);
		if (!r) {
			station_enter_state(station,
						STATION_STATE_CONNECTING_AUTO);

			if (station->quick_scan_id) {
				scan_cancel(netdev_get_wdev_id(station->netdev),
						station->quick_scan_id);
				station->quick_scan_id = 0;
				station_property_set_scanning(station, false);
			}

			return 0;
		} else
			l_debug("autoconnect: network_autoconnect: %s (%d)",
				strerror(-r), r);
	}

	return -ENOENT;
}

static void bss_free(void *data)
{
	struct scan_bss *bss = data;

	scan_bss_free(bss);
}

static void network_free(void *data)
{
	struct network *network = data;

	network_remove(network, -ESHUTDOWN);
}

static bool process_network(const void *key, void *data, void *user_data)
{
	struct network *network = data;
	struct station *station = user_data;

	if (!network_bss_list_isempty(network)) {
		bool connected = network == station->connected_network;

		/* Build the network list ordered by rank */
		network_rank_update(network, connected);

		l_queue_insert(station->networks_sorted, network,
				network_rank_compare, NULL);

		return false;
	}

	/* Drop networks that have no more BSSs in range */
	l_debug("No remaining BSSs for SSID: %s -- Removing network",
			network_get_ssid(network));
	network_remove(network, -ERANGE);

	return true;
}

static const char *iwd_network_get_path(struct station *station,
					const char *ssid,
					enum security security)
{
	static char path[256];
	unsigned int pos, i;

	pos = snprintf(path, sizeof(path), "%s/",
					netdev_get_path(station->netdev));

	for (i = 0; ssid[i] && pos < sizeof(path); i++)
		pos += snprintf(path + pos, sizeof(path) - pos, "%02x",
								ssid[i]);

	snprintf(path + pos, sizeof(path) - pos, "_%s",
				security_to_str(security));

	return path;
}

struct network *station_network_find(struct station *station, const char *ssid,
					enum security security)
{
	const char *path = iwd_network_get_path(station, ssid, security);

	return l_hashmap_lookup(station->networks, path);
}

static int bss_signal_strength_compare(const void *a, const void *b, void *user)
{
	const struct scan_bss *new_bss = a;
	const struct scan_bss *bss = b;

	return (bss->signal_strength > new_bss->signal_strength) ? 1 : -1;
}

static int station_parse_bss_security(struct station *station,
				struct scan_bss *bss,
				enum security *security_out)
{
	struct ie_rsn_info info;
	int r;

	r = scan_bss_get_rsn_info(bss, &info);
	if (r < 0) {
		if (r != -ENOENT)
			return r;

		*security_out = security_determine(bss->capability, NULL);
	} else
		*security_out = security_determine(bss->capability, &info);

	return 0;
}

/*
 * Returns the network object the BSS was added to or NULL if ignored.
 */
static struct network *station_add_seen_bss(struct station *station,
						struct scan_bss *bss)
{
	struct network *network;
	enum security security;
	const char *path;
	char ssid[33];
	uint32_t kbps100 = DIV_ROUND_CLOSEST(bss->data_rate, 100000);

	l_debug("Processing BSS '%s' with SSID: %s, freq: %u, rank: %u, "
			"strength: %i, data_rate: %u.%u",
			util_address_to_string(bss->addr),
			util_ssid_to_utf8(bss->ssid_len, bss->ssid),
			bss->frequency, bss->rank, bss->signal_strength,
			kbps100 / 10, kbps100 % 10);

	if (util_ssid_is_hidden(bss->ssid_len, bss->ssid)) {
		l_debug("BSS has hidden SSID");

		l_queue_insert(station->hidden_bss_list_sorted, bss,
					bss_signal_strength_compare, NULL);
		return NULL;
	}

	memcpy(ssid, bss->ssid, bss->ssid_len);
	ssid[bss->ssid_len] = '\0';

	if (!(bss->capability & IE_BSS_CAP_ESS)) {
		l_debug("Ignoring non-ESS BSS \"%s\"", ssid);
		return NULL;
	}

	if (station_parse_bss_security(station, bss, &security) < 0)
		return NULL;

	path = iwd_network_get_path(station, ssid, security);

	network = l_hashmap_lookup(station->networks, path);
	if (!network) {
		network = network_create(station, ssid, security);

		if (!network_register(network, path)) {
			network_remove(network, -EINVAL);
			return NULL;
		}

		l_hashmap_insert(station->networks,
					network_get_path(network), network);
		l_debug("Added new Network \"%s\" security %s",
			network_get_ssid(network), security_to_str(security));
	}

	network_bss_add(network, bss);

	return network;
}

static bool bss_match(const void *a, const void *b)
{
	const struct scan_bss *bss_a = a;
	const struct scan_bss *bss_b = b;

	if (memcmp(bss_a->addr, bss_b->addr, sizeof(bss_a->addr)))
		return false;

	if (bss_a->ssid_len != bss_b->ssid_len)
		return false;

	return !memcmp(bss_a->ssid, bss_b->ssid, bss_a->ssid_len);
}

struct bss_expiration_data {
	struct scan_bss *connected_bss;
	uint64_t now;
	const struct scan_freq_set *freqs;
};

#define SCAN_RESULT_BSS_RETENTION_TIME (30 * 1000000)

static bool bss_free_if_expired(void *data, void *user_data)
{
	struct scan_bss *bss = data;
	struct bss_expiration_data *expiration_data = user_data;

	if (bss == expiration_data->connected_bss)
		/* Do not expire the currently connected BSS. */
		return false;

	/* Keep any BSSes that are not on the frequency list */
	if (!scan_freq_set_contains(expiration_data->freqs, bss->frequency))
		return false;

	if (l_time_before(expiration_data->now,
			bss->time_stamp + SCAN_RESULT_BSS_RETENTION_TIME))
		return false;

	bss_free(bss);

	return true;
}

static void station_bss_list_remove_expired_bsses(struct station *station,
					const struct scan_freq_set *freqs)
{
	struct bss_expiration_data data = {
		.now = l_time_now(),
		.connected_bss = station->connected_bss,
		.freqs = freqs,
	};

	l_queue_foreach_remove(station->bss_list, bss_free_if_expired, &data);
}

struct nai_search {
	struct network *network;
	const char **realms;
};

static bool match_nai_realms(const struct network_info *info, void *user_data)
{
	struct nai_search *search = user_data;

	if (!network_info_match_nai_realm(info, search->realms))
		return false;

	network_set_info(search->network, (struct network_info *) info);

	return true;
}

static void network_add_foreach(struct network *network, void *user_data)
{
	struct station *station = user_data;

	l_queue_insert(station->autoconnect_list, network,
				network_rank_compare, NULL);
}

static bool match_pending(const void *a, const void *b)
{
	const struct anqp_entry *entry = a;

	return entry->pending != 0;
}

static void remove_anqp(void *data)
{
	struct anqp_entry *entry = data;

	if (entry->pending)
		anqp_cancel(entry->pending);

	l_free(entry);
}

static bool anqp_entry_foreach(void *data, void *user_data)
{
	struct anqp_entry *e = data;

	WATCHLIST_NOTIFY(&anqp_watches, station_anqp_watch_func_t,
				STATION_ANQP_FINISHED, e->network);

	remove_anqp(e);

	return true;
}

static void station_anqp_response_cb(enum anqp_result result,
					const void *anqp, size_t anqp_len,
					void *user_data)
{
	struct anqp_entry *entry = user_data;
	struct station *station = entry->station;
	struct network *network = entry->network;
	struct anqp_iter iter;
	uint16_t id;
	uint16_t len;
	const void *data;
	char **realms = NULL;
	struct nai_search search;

	l_debug("");

	if (result != ANQP_SUCCESS) {
		/* TODO: try next BSS */
		goto request_done;
	}

	anqp_iter_init(&iter, anqp, anqp_len);

	while (anqp_iter_next(&iter, &id, &len, &data)) {
		switch (id) {
		case ANQP_NAI_REALM:
			if (realms)
				break;

			realms = anqp_parse_nai_realms(data, len);
			if (!realms)
				goto request_done;

			break;
		default:
			continue;
		}
	}

	if (!realms)
		goto request_done;

	search.network = network;
	search.realms = (const char **)realms;

	known_networks_foreach(match_nai_realms, &search);

	l_strv_free(realms);

request_done:
	entry->pending = 0;

	/* Return if there are other pending requests */
	if (l_queue_find(station->anqp_pending, match_pending, NULL))
		return;

	/* Notify all watchers now that every ANQP request has finished */
	l_queue_foreach_remove(station->anqp_pending, anqp_entry_foreach, NULL);

	l_queue_destroy(station->autoconnect_list, NULL);
	station->autoconnect_list = l_queue_new();

	if (station_is_autoconnecting(station)) {
		station_network_foreach(station, network_add_foreach, station);
		station_autoconnect_next(station);
	}
}

static bool station_start_anqp(struct station *station, struct network *network,
					struct scan_bss *bss)
{
	uint8_t anqp[256];
	uint8_t *ptr = anqp;
	struct anqp_entry *entry;

	if (!bss->hs20_capable)
		return false;

	/* Network already has ANQP data/HESSID */
	if (network_get_info(network))
		return false;

	if (anqp_disabled) {
		l_debug("Not querying AP for ANQP data (disabled)");
		return false;
	}

	entry = l_new(struct anqp_entry, 1);
	entry->station = station;
	entry->network = network;

	l_put_le16(ANQP_QUERY_LIST, ptr);
	ptr += 2;
	l_put_le16(2, ptr);
	ptr += 2;
	l_put_le16(ANQP_NAI_REALM, ptr);
	ptr += 2;
	l_put_le16(ANQP_VENDOR_SPECIFIC, ptr);
	ptr += 2;
	/* vendor length */
	l_put_le16(7, ptr);
	ptr += 2;
	*ptr++ = 0x50;
	*ptr++ = 0x6f;
	*ptr++ = 0x9a;
	*ptr++ = 0x11; /* HS20 ANQP Element type */
	*ptr++ = ANQP_HS20_QUERY_LIST;
	*ptr++ = 0; /* reserved */
	*ptr++ = ANQP_HS20_OSU_PROVIDERS_NAI_LIST;

	/*
	 * TODO: Additional roaming consortiums can be queried if indicated
	 * by the roaming consortium IE. The IE contains up to the first 3, and
	 * these are checked in hs20_find_settings_file.
	 */

	entry->pending = anqp_request(netdev_get_wdev_id(station->netdev),
				netdev_get_address(station->netdev), bss, anqp,
				ptr - anqp, station_anqp_response_cb,
				entry, NULL);
	if (!entry->pending) {
		l_free(entry);
		return false;
	}

	l_queue_push_head(station->anqp_pending, entry);

	WATCHLIST_NOTIFY(&anqp_watches, station_anqp_watch_func_t,
				STATION_ANQP_STARTED, network);
	return true;
}

static bool bss_free_if_ssid_not_utf8(void *data, void *user_data)
{
	struct scan_bss *bss = data;

	if (util_ssid_is_hidden(bss->ssid_len, bss->ssid))
		return false;

	if (util_ssid_is_utf8(bss->ssid_len, bss->ssid))
		return false;

	l_debug("Dropping scan_bss '%s', with non-utf8 SSID",
			util_address_to_string(bss->addr));
	bss_free(bss);
	return true;
}

/*
 * Used when scan results were obtained; either from scan running
 * inside station module or scans running in other state machines, e.g. wsc
 */
void station_set_scan_results(struct station *station,
					struct l_queue *new_bss_list,
					const struct scan_freq_set *freqs,
					bool add_to_autoconnect)
{
	const struct l_queue_entry *bss_entry;
	struct network *network;
	bool wait_for_anqp = false;

	l_queue_foreach_remove(new_bss_list, bss_free_if_ssid_not_utf8, NULL);

	while ((network = l_queue_pop_head(station->networks_sorted)))
		network_bss_list_clear(network);

	l_queue_clear(station->hidden_bss_list_sorted, NULL);

	l_queue_destroy(station->autoconnect_list, NULL);
	station->autoconnect_list = l_queue_new();

	station_bss_list_remove_expired_bsses(station, freqs);

	for (bss_entry = l_queue_get_entries(station->bss_list); bss_entry;
						bss_entry = bss_entry->next) {
		struct scan_bss *old_bss = bss_entry->data;
		struct scan_bss *new_bss;

		new_bss = l_queue_find(new_bss_list, bss_match, old_bss);
		if (new_bss) {
			if (old_bss == station->connected_bss)
				station->connected_bss = new_bss;

			bss_free(old_bss);

			continue;
		}

		if (old_bss == station->connected_bss) {
			l_warn("Connected BSS not in scan results");
			station->connected_bss->rank = 0;
		}

		l_queue_push_tail(new_bss_list, old_bss);
	}

	l_queue_destroy(station->bss_list, NULL);

	for (bss_entry = l_queue_get_entries(new_bss_list); bss_entry;
						bss_entry = bss_entry->next) {
		struct scan_bss *bss = bss_entry->data;
		struct network *network = station_add_seen_bss(station, bss);

		if (!network)
			continue;

		if (station_start_anqp(station, network, bss))
			wait_for_anqp = true;
	}

	station->bss_list = new_bss_list;

	l_hashmap_foreach_remove(station->networks, process_network, station);

	if (!wait_for_anqp && add_to_autoconnect) {
		station_network_foreach(station, network_add_foreach, station);
		station_autoconnect_next(station);
	}
}

static void station_reconnect(struct station *station);

static void station_handshake_event(struct handshake_state *hs,
					enum handshake_event event,
					void *user_data, ...)
{
	struct station *station = user_data;
	struct network *network = station->connected_network;
	va_list args;

	va_start(args, user_data);

	switch (event) {
	case HANDSHAKE_EVENT_STARTED:
		l_debug("Handshaking");
		break;
	case HANDSHAKE_EVENT_SETTING_KEYS:
		l_debug("Setting keys");

		/* If we got here, then our settings work.  Update if needed */
		network_sync_settings(network);
		break;
	case HANDSHAKE_EVENT_FAILED:
		netdev_handshake_failed(hs, va_arg(args, int));
		break;
	case HANDSHAKE_EVENT_REKEY_FAILED:
		l_warn("Unable to securely rekey on this hw/kernel...");
		station_reconnect(station);
		break;
	case HANDSHAKE_EVENT_TRANSITION_DISABLE:
	{
		const uint8_t *td = va_arg(args, const uint8_t *);
		size_t len = va_arg(args, size_t);

		network_set_transition_disable(network, td, len);
		break;
	}
	case HANDSHAKE_EVENT_COMPLETE:
	case HANDSHAKE_EVENT_SETTING_KEYS_FAILED:
	case HANDSHAKE_EVENT_EAP_NOTIFY:
		/*
		 * currently we don't care about any other events. The
		 * netdev_connect_cb will notify us when the connection is
		 * complete.
		 */
		break;
	}

	va_end(args);
}

static int station_build_handshake_rsn(struct handshake_state *hs,
					struct wiphy *wiphy,
					struct network *network,
					struct scan_bss *bss)
{
	enum security security = network_get_security(network);
	bool add_mde = false;
	struct erp_cache_entry *erp_cache = NULL;

	struct ie_rsn_info bss_info;
	uint8_t rsne_buf[256];
	struct ie_rsn_info info;
	uint8_t *ap_ie;

	memset(&info, 0, sizeof(info));

	memset(&bss_info, 0, sizeof(bss_info));
	scan_bss_get_rsn_info(bss, &bss_info);

	if (bss_info.akm_suites & (IE_RSN_AKM_SUITE_FILS_SHA256 |
				IE_RSN_AKM_SUITE_FILS_SHA384))
		hs->support_fils = true;

	/*
	 * If this network 8021x we might have a set of cached EAP keys. If so
	 * wiphy may select FILS if supported by the AP.
	 */
	if (security == SECURITY_8021X && hs->support_fils)
		erp_cache = network_get_erp_cache(network);

	info.akm_suites = wiphy_select_akm(wiphy, bss, security,
						&bss_info, erp_cache != NULL);

	/*
	 * Special case for OWE. With OWE we still need to build up the
	 * handshake object with AKM/cipher info since OWE does the full 4-way
	 * handshake. But if this is a non-OWE open network, we can skip this.
	 */
	if (security == SECURITY_NONE &&
			!(info.akm_suites & IE_RSN_AKM_SUITE_OWE))
		goto open_network;

	if (!info.akm_suites)
		goto not_supported;

	info.pairwise_ciphers = wiphy_select_cipher(wiphy,
					bss_info.pairwise_ciphers);
	info.group_cipher = wiphy_select_cipher(wiphy,
					bss_info.group_cipher);

	if (!info.pairwise_ciphers || !info.group_cipher)
		goto not_supported;

	/* Management frame protection is explicitly off for OSEN */
	if (info.akm_suites & IE_RSN_AKM_SUITE_OSEN) {
		info.group_management_cipher =
					IE_RSN_CIPHER_SUITE_NO_GROUP_TRAFFIC;
		goto build_ie;
	}

	switch (mfp_setting) {
	case 0:
		break;
	case 1:
		info.group_management_cipher =
			wiphy_select_cipher(wiphy,
				bss_info.group_management_cipher);
		info.mfpc = info.group_management_cipher != 0;
		break;
	case 2:
		info.group_management_cipher =
			wiphy_select_cipher(wiphy,
				bss_info.group_management_cipher);

		/*
		 * MFP required on our side, but AP doesn't support MFP
		 * or cipher mismatch
		 */
		if (info.group_management_cipher == 0)
			goto not_supported;

		info.mfpc = true;
		info.mfpr = true;
		break;
	}

	if (bss_info.mfpr && !info.mfpc)
		goto not_supported;

build_ie:
	/* RSN takes priority */
	if (bss->rsne) {
		ap_ie = bss->rsne;
		ie_build_rsne(&info, rsne_buf);
	} else if (bss->wpa) {
		ap_ie = bss->wpa;
		ie_build_wpa(&info, rsne_buf);
	} else if (bss->osen) {
		ap_ie = bss->osen;
		ie_build_osen(&info, rsne_buf);
	} else
		goto not_supported;

	if (!handshake_state_set_authenticator_ie(hs, ap_ie))
		goto not_supported;

	if (!handshake_state_set_supplicant_ie(hs, rsne_buf))
		goto not_supported;

	if (IE_AKM_IS_FT(info.akm_suites))
		add_mde = true;

	/*
	 * If FILS was chosen, the ERP cache has been verified to exist. Take
	 * a reference now so it remains valid (in case of expiration) until
	 * FILS starts.
	 */
	if (hs->akm_suite & (IE_RSN_AKM_SUITE_FILS_SHA256 |
				IE_RSN_AKM_SUITE_FILS_SHA384 |
				IE_RSN_AKM_SUITE_FT_OVER_FILS_SHA256 |
				IE_RSN_AKM_SUITE_FT_OVER_FILS_SHA384))
		hs->erp_cache = erp_cache;
	else if (erp_cache)
		erp_cache_put(erp_cache);

open_network:
	if (security == SECURITY_NONE)
		/* Perform FT association if available */
		add_mde = bss->mde_present;

	if (add_mde) {
		uint8_t mde[5];

		/* The MDE advertised by the BSS must be passed verbatim */
		mde[0] = IE_TYPE_MOBILITY_DOMAIN;
		mde[1] = 3;
		memcpy(mde + 2, bss->mde, 3);

		handshake_state_set_mde(hs, mde);
	}

	return 0;

not_supported:
	if (erp_cache)
		erp_cache_put(erp_cache);

	return -ENOTSUP;
}

static struct handshake_state *station_handshake_setup(struct station *station,
							struct network *network,
							struct scan_bss *bss)
{
	struct wiphy *wiphy = station->wiphy;
	const struct network_info *info = network_get_info(network);
	struct handshake_state *hs;
	const struct iovec *vendor_ies;
	size_t iov_elems = 0;

	hs = netdev_handshake_state_new(station->netdev);

	handshake_state_set_event_func(hs, station_handshake_event, station);

	if (station_build_handshake_rsn(hs, wiphy, network, bss) < 0)
		goto not_supported;

	handshake_state_set_authenticator_rsnxe(hs, bss->rsnxe);

	if (network_handshake_setup(network, hs) < 0)
		goto not_supported;

	vendor_ies = network_info_get_extra_ies(info, bss, &iov_elems);
	handshake_state_set_vendor_ies(hs, vendor_ies, iov_elems);

	return hs;

not_supported:
	handshake_state_free(hs);
	return NULL;
}

static bool new_scan_results(int err, struct l_queue *bss_list,
				const struct scan_freq_set *freqs,
				void *userdata)
{
	struct station *station = userdata;
	bool autoconnect;

	station_property_set_scanning(station, false);

	if (err)
		return false;

	autoconnect = station_is_autoconnecting(station);
	station_set_scan_results(station, bss_list, freqs, autoconnect);

	return true;
}

static void periodic_scan_trigger(int err, void *user_data)
{
	struct station *station = user_data;

	station_property_set_scanning(station, true);
}

static void periodic_scan_stop(struct station *station)
{
	uint64_t id = netdev_get_wdev_id(station->netdev);

	if (scan_periodic_stop(id))
		station_property_set_scanning(station, false);
}

static bool station_needs_hidden_network_scan(struct station *station)
{
	if (!known_networks_has_hidden())
		return false;

	if (station_is_autoconnecting(station))
		return true;

	return !l_queue_isempty(station->hidden_bss_list_sorted);
}

static uint32_t station_scan_trigger(struct station *station,
					struct scan_freq_set *freqs,
					scan_trigger_func_t triggered,
					scan_notify_func_t notify,
					scan_destroy_func_t destroy)
{
	uint64_t id = netdev_get_wdev_id(station->netdev);
	struct scan_parameters params;

	memset(&params, 0, sizeof(params));
	params.flush = true;
	params.freqs = freqs;

	if (wiphy_can_randomize_mac_addr(station->wiphy) ||
			station->connected_bss ||
				station_needs_hidden_network_scan(station)) {
		/* If we're connected, HW cannot randomize our MAC */
		if (!station->connected_bss)
			params.randomize_mac_addr_hint = true;

		return scan_active_full(id, &params, triggered, notify,
					station, destroy);
	}

	return scan_passive_full(id, &params, triggered, notify,
					station, destroy);
}

static bool station_quick_scan_results(int err, struct l_queue *bss_list,
					const struct scan_freq_set *freqs,
					void *userdata)
{
	struct station *station = userdata;
	bool autoconnect;

	station_property_set_scanning(station, false);

	if (err)
		goto done;

	autoconnect = station_is_autoconnecting(station);
	station_set_scan_results(station, bss_list, freqs, autoconnect);

done:
	if (station->state == STATION_STATE_AUTOCONNECT_QUICK)
		/*
		 * If we're still in AUTOCONNECT_QUICK state, then autoconnect
		 * failed to find any candidates. Transition to AUTOCONNECT_FULL
		 */
		station_enter_state(station, STATION_STATE_AUTOCONNECT_FULL);

	return err == 0;
}

static void station_quick_scan_triggered(int err, void *user_data)
{
	struct station *station = user_data;

	if (err < 0) {
		l_debug("Quick scan trigger failed: %i", err);

		station_enter_state(station, STATION_STATE_AUTOCONNECT_FULL);

		return;
	}

	l_debug("Quick scan triggered for %s",
					netdev_get_name(station->netdev));

	station_property_set_scanning(station, true);
}

static void station_quick_scan_destroy(void *userdata)
{
	struct station *station = userdata;

	station->quick_scan_id = 0;
}

static int station_quick_scan_trigger(struct station *station)
{
	struct scan_freq_set *known_freq_set;

	known_freq_set = known_networks_get_recent_frequencies(5);
	if (!known_freq_set)
		return -ENODATA;

	if (!wiphy_constrain_freq_set(station->wiphy, known_freq_set)) {
		scan_freq_set_free(known_freq_set);
		return -ENOTSUP;
	}

	station->quick_scan_id = station_scan_trigger(station,
						known_freq_set,
						station_quick_scan_triggered,
						station_quick_scan_results,
						station_quick_scan_destroy);
	scan_freq_set_free(known_freq_set);

	if (!station->quick_scan_id)
		return -EIO;

	return 0;
}

static const char *station_state_to_string(enum station_state state)
{
	switch (state) {
	case STATION_STATE_DISCONNECTED:
		return "disconnected";
	case STATION_STATE_AUTOCONNECT_QUICK:
		return "autoconnect_quick";
	case STATION_STATE_AUTOCONNECT_FULL:
		return "autoconnect_full";
	case STATION_STATE_CONNECTING:
		return "connecting";
	case STATION_STATE_CONNECTING_AUTO:
		return "connecting (auto)";
	case STATION_STATE_CONNECTED:
		return "connected";
	case STATION_STATE_DISCONNECTING:
		return "disconnecting";
	case STATION_STATE_ROAMING:
		return "roaming";
	}

	return "invalid";
}

static void station_enter_state(struct station *station,
						enum station_state state)
{
	uint64_t id = netdev_get_wdev_id(station->netdev);
#ifdef HAVE_DBUS
	struct l_dbus *dbus = dbus_get_bus();
#endif
	bool disconnected;

	l_debug("Old State: %s, new state: %s",
			station_state_to_string(station->state),
			station_state_to_string(state));

#ifdef HAVE_DBUS
	disconnected = !station_is_busy(station);

	if ((disconnected && state > STATION_STATE_AUTOCONNECT_FULL) ||
			(!disconnected && state != station->state))
		l_dbus_property_changed(dbus, netdev_get_path(station->netdev),
					IWD_STATION_INTERFACE, "State");
#endif

	station->state = state;

	switch (state) {
	case STATION_STATE_AUTOCONNECT_QUICK:
		if (!station_quick_scan_trigger(station))
			break;

		station->state = STATION_STATE_AUTOCONNECT_FULL;
		/* Fall through */
	case STATION_STATE_AUTOCONNECT_FULL:
		scan_periodic_start(id, periodic_scan_trigger,
					new_scan_results, station);
		break;
	case STATION_STATE_CONNECTING:
	case STATION_STATE_CONNECTING_AUTO:
		/* Refresh the ordered network list */
		network_rank_update(station->connected_network, true);
		l_queue_remove(station->networks_sorted, station->connected_network);
		l_queue_insert(station->networks_sorted, station->connected_network,
					network_rank_compare, NULL);

#ifdef HAVE_DBUS
		l_dbus_property_changed(dbus, netdev_get_path(station->netdev),
				IWD_STATION_INTERFACE, "ConnectedNetwork");
		l_dbus_property_changed(dbus,
				network_get_path(station->connected_network),
				IWD_NETWORK_INTERFACE, "Connected");
#endif

		periodic_scan_stop(station);
		break;
	case STATION_STATE_DISCONNECTED:
		periodic_scan_stop(station);
		break;
	case STATION_STATE_CONNECTED:
#ifdef HAVE_DBUS
		l_dbus_object_add_interface(dbus,
					netdev_get_path(station->netdev),
					IWD_STATION_DIAGNOSTIC_INTERFACE,
					station);
#endif
		periodic_scan_stop(station);
		break;
	case STATION_STATE_DISCONNECTING:
		break;
	case STATION_STATE_ROAMING:
		break;
	}

	WATCHLIST_NOTIFY(&station->state_watches,
				station_state_watch_func_t, station->state);
}

enum station_state station_get_state(struct station *station)
{
	return station->state;
}

uint32_t station_add_state_watch(struct station *station,
					station_state_watch_func_t func,
					void *user_data,
					station_destroy_func_t destroy)
{
	return watchlist_add(&station->state_watches, func, user_data, destroy);
}

bool station_remove_state_watch(struct station *station, uint32_t id)
{
	return watchlist_remove(&station->state_watches, id);
}

uint32_t station_add_anqp_watch(station_anqp_watch_func_t func,
				void *user_data,
				station_destroy_func_t destroy)
{
	return watchlist_add(&anqp_watches, func, user_data, destroy);
}

void station_remove_anqp_watch(uint32_t id)
{
	watchlist_remove(&anqp_watches, id);
}

bool station_set_autoconnect(struct station *station, bool autoconnect)
{
	if (station->autoconnect == autoconnect)
		return true;

	station->autoconnect = autoconnect;

	if (station->state == STATION_STATE_DISCONNECTED && autoconnect)
		station_enter_state(station, STATION_STATE_AUTOCONNECT_QUICK);

	if (station_is_autoconnecting(station) && !autoconnect)
		station_enter_state(station, STATION_STATE_DISCONNECTED);

	if (iwd_is_developer_mode())
		l_dbus_property_changed(dbus_get_bus(),
				netdev_get_path(station->netdev),
				IWD_STATION_DEBUG_INTERFACE, "AutoConnect");

	return true;
}

static void station_roam_state_clear(struct station *station)
{
	l_timeout_remove(station->roam_trigger_timeout);
	station->roam_trigger_timeout = NULL;
	station->preparing_roam = false;
	station->roam_scan_full = false;
	station->signal_low = false;
	station->roam_min_time.tv_sec = 0;

	if (station->roam_scan_id)
		scan_cancel(netdev_get_wdev_id(station->netdev),
						station->roam_scan_id);

	if (station->roam_freqs) {
		scan_freq_set_free(station->roam_freqs);
		station->roam_freqs = NULL;
	}
}

static void station_reset_connection_state(struct station *station)
{
	struct network *network = station->connected_network;
#ifdef HAVE_DBUS
	struct l_dbus *dbus = dbus_get_bus();
#endif

	if (!network)
		return;

	if (station->state == STATION_STATE_CONNECTED ||
			station->state == STATION_STATE_CONNECTING ||
			station->state == STATION_STATE_CONNECTING_AUTO ||
			station->state == STATION_STATE_ROAMING)
		network_disconnected(network);

	station_roam_state_clear(station);

	/* Refresh the ordered network list */
	network_rank_update(station->connected_network, false);
	l_queue_remove(station->networks_sorted, station->connected_network);
	l_queue_insert(station->networks_sorted, station->connected_network,
				network_rank_compare, NULL);

	station->connected_bss = NULL;
	station->connected_network = NULL;

#ifdef HAVE_DBUS
	l_dbus_property_changed(dbus, netdev_get_path(station->netdev),
				IWD_STATION_INTERFACE, "ConnectedNetwork");
	l_dbus_property_changed(dbus, network_get_path(network),
				IWD_NETWORK_INTERFACE, "Connected");
	l_dbus_object_remove_interface(dbus, netdev_get_path(station->netdev),
				IWD_STATION_DIAGNOSTIC_INTERFACE);
#endif
}

static void station_disassociated(struct station *station)
{
	l_debug("%u", netdev_get_ifindex(station->netdev));

	if (station->netconfig)
		netconfig_reset(station->netconfig);

	station_reset_connection_state(station);

	station_enter_state(station, STATION_STATE_DISCONNECTED);

	if (station->autoconnect)
		station_enter_state(station, STATION_STATE_AUTOCONNECT_QUICK);
}

static void station_roam_timeout_rearm(struct station *station, int seconds);
static int station_roam_scan(struct station *station,
				struct scan_freq_set *freq_set);

static uint32_t station_freq_from_neighbor_report(const uint8_t *country,
		struct ie_neighbor_report_info *info, enum scan_band *out_band)
{
	enum scan_band band;
	uint32_t freq;

	if (info->oper_class == 0) {
		/*
		 * Some Cisco APs report all operating class values as 0
		 * in the Neighbor Report Responses.  Work around this by
		 * using the most likely operating class for the channel
		 * number as the 2.4GHz and 5GHz bands happen to mostly
		 * use channels in two disjoint ranges.
		 */
		if (info->channel_num >= 1 && info->channel_num <= 14)
			band = SCAN_BAND_2_4_GHZ;
		else if (info->channel_num >= 36 && info->channel_num <= 169)
			band = SCAN_BAND_5_GHZ;
		else {
			l_debug("Ignored: 0 oper class with an unusual "
				"channel number");

			return 0;
		}
	} else {
		band = scan_oper_class_to_band(country, info->oper_class);
		if (!band) {
			l_debug("Ignored: unsupported oper class");

			return 0;
		}
	}

	freq = scan_channel_to_freq(info->channel_num, band);
	if (!freq) {
		l_debug("Ignored: unsupported channel");

		return 0;
	}

	if (out_band)
		*out_band = band;

	return freq;
}

static void parse_neighbor_report(struct station *station,
					const uint8_t *reports,
					size_t reports_len,
					struct scan_freq_set **set)
{
	struct ie_tlv_iter iter;
	int count_md = 0, count_no_md = 0;
	struct scan_freq_set *freq_set_md, *freq_set_no_md;
	uint32_t current_freq = 0;
	struct handshake_state *hs = netdev_get_handshake(station->netdev);

	freq_set_md = scan_freq_set_new();
	freq_set_no_md = scan_freq_set_new();

	ie_tlv_iter_init(&iter, reports, reports_len);

	/* First see if any of the reports contain the MD bit set */
	while (ie_tlv_iter_next(&iter)) {
		struct ie_neighbor_report_info info;
		uint32_t freq;
		enum scan_band band;
		const uint8_t *cc = NULL;

		if (ie_tlv_iter_get_tag(&iter) != IE_TYPE_NEIGHBOR_REPORT)
			continue;

		if (ie_parse_neighbor_report(&iter, &info) < 0)
			continue;

		l_debug("Neighbor report received for %s: ch %i "
				"(oper class %i), %s",
				util_address_to_string(info.addr),
				(int) info.channel_num, (int) info.oper_class,
				info.md ? "MD set" : "MD not set");

		if (station->connected_bss->cc_present)
			cc = station->connected_bss->cc;

		freq = station_freq_from_neighbor_report(cc, &info, &band);
		if (!freq)
			continue;

		/* Skip if the band is not supported */
		if (!(band & wiphy_get_supported_bands(station->wiphy)))
			continue;

		if (!memcmp(info.addr,
				station->connected_bss->addr, ETH_ALEN)) {
			/*
			 * If this report is for the current AP, don't add
			 * it to any of the lists yet.  We will need to scan
			 * its channel because it may still be the best ranked
			 * or the only visible AP.
			 */
			current_freq = freq;

			continue;
		}

		/* Add the frequency to one of the lists */
		if (info.md && hs->mde) {
			scan_freq_set_add(freq_set_md, freq);

			count_md += 1;
		} else {
			scan_freq_set_add(freq_set_no_md, freq);

			count_no_md += 1;
		}
	}

	if (!current_freq)
		current_freq = station->connected_bss->frequency;

	/*
	 * If there are neighbor reports with the MD bit set then the bit
	 * is probably valid so scan only the frequencies of the neighbors
	 * with that bit set, which will allow us to use Fast Transition.
	 * Some APs, such as those based on hostapd do not set the MD bit
	 * even if the neighbor is within the MD.
	 *
	 * In any case we only select the frequencies here and will check
	 * the IEs in the scan results as the authoritative information
	 * on whether we can use Fast Transition, and rank BSSes based on
	 * that.
	 *
	 * TODO: possibly save the neighbors from outside the MD and if
	 * none of the ones in the MD end up working, try a non-FT
	 * transition to those neighbors.  We should be using a
	 * blacklisting mechanism (for both initial connection and
	 * transitions) so that cound_md would not count the
	 * BSSes already used and when it goes down to 0 we'd
	 * automatically fall back to the non-FT candidates and then to
	 * full scan.
	 */
	if (count_md) {
		scan_freq_set_add(freq_set_md, current_freq);
		*set = freq_set_md;
		scan_freq_set_free(freq_set_no_md);
	} else if (count_no_md) {
		scan_freq_set_add(freq_set_no_md, current_freq);
		*set = freq_set_no_md;
		scan_freq_set_free(freq_set_md);
	} else {
		scan_freq_set_free(freq_set_no_md);
		scan_freq_set_free(freq_set_md);
		*set = NULL;
	}
}

static void station_early_neighbor_report_cb(struct netdev *netdev, int err,
						const uint8_t *reports,
						size_t reports_len,
						void *user_data)
{
	struct station *station = user_data;

	l_debug("ifindex: %u, error: %d(%s)",
			netdev_get_ifindex(station->netdev),
			err, err < 0 ? strerror(-err) : "");

	if (!reports || err)
		return;

	parse_neighbor_report(station, reports, reports_len,
				&station->roam_freqs);
}

static void station_roamed(struct station *station)
{
	station->roam_scan_full = false;

	/*
	 * Schedule another roaming attempt in case the signal continues to
	 * remain low. A subsequent high signal notification will cancel it.
	 */
	if (station->signal_low)
		station_roam_timeout_rearm(station, roam_retry_interval);

	if (station->netconfig)
		netconfig_reconfigure(station->netconfig);

	if (station->roam_freqs) {
		scan_freq_set_free(station->roam_freqs);
		station->roam_freqs = NULL;
	}

	if (station->connected_bss->cap_rm_neighbor_report) {
		if (netdev_neighbor_report_req(station->netdev,
					station_early_neighbor_report_cb) < 0)
			l_warn("Could not request neighbor report");
	}

	station_enter_state(station, STATION_STATE_CONNECTED);
}

static void station_roam_retry(struct station *station)
{
	/*
	 * If we're still connected to the old BSS, only clear preparing_roam
	 * and reattempt in 60 seconds if signal level is still low at that
	 * time.
	 */
	station->preparing_roam = false;
	station->roam_scan_full = false;
	station->ap_directed_roaming = false;

	if (station->signal_low)
		station_roam_timeout_rearm(station, roam_retry_interval);
}

static void station_roam_failed(struct station *station)
{
	l_debug("%u", netdev_get_ifindex(station->netdev));

	/*
	 * If we attempted a reassociation or a fast transition, and ended up
	 * here then we are now disconnected.
	 */
	if (station->state == STATION_STATE_ROAMING) {
		station_disassociated(station);
		return;
	}

	/*
	 * We were told by the AP to roam, but failed.  Try ourselves or
	 * wait for the AP to tell us to roam again
	 */
	if (station->ap_directed_roaming)
		goto delayed_retry;

	/*
	 * If we tried a limited scan, failed and the signal is still low,
	 * repeat with a full scan right away
	 */
	if (station->signal_low && !station->roam_scan_full) {
		/*
		 * Since we're re-using roam_scan_id, explicitly cancel
		 * the scan here, so that the destroy callback is not called
		 * after the return of this function
		 */
		scan_cancel(netdev_get_wdev_id(station->netdev),
						station->roam_scan_id);

		if (!station_roam_scan(station, NULL))
			return;
	}

delayed_retry:
	station_roam_retry(station);
}

static void station_netconfig_event_handler(enum netconfig_event event,
							void *user_data)
{
	struct station *station = user_data;

	switch (event) {
	case NETCONFIG_EVENT_CONNECTED:
		station_enter_state(station, STATION_STATE_CONNECTED);

		break;
	default:
		l_error("station: Unsupported netconfig event: %d.", event);
		break;
	}
}

static void station_reassociate_cb(struct netdev *netdev,
					enum netdev_result result,
					void *event_data,
					void *user_data)
{
	struct station *station = user_data;

	l_debug("%u, result: %d", netdev_get_ifindex(station->netdev), result);

	if (station->state != STATION_STATE_ROAMING)
		return;

	if (result == NETDEV_RESULT_OK)
		station_roamed(station);
	else
		station_roam_failed(station);
}

static void station_fast_transition_cb(struct netdev *netdev,
					enum netdev_result result,
					void *event_data,
					void *user_data)
{
	struct station *station = user_data;

	l_debug("%u, result: %d", netdev_get_ifindex(station->netdev), result);

	if (station->state != STATION_STATE_ROAMING)
		return;

	if (result == NETDEV_RESULT_OK)
		station_roamed(station);
	else
		station_roam_failed(station);
}

static void station_netdev_event(struct netdev *netdev, enum netdev_event event,
					void *event_data, void *user_data);

static void station_transition_reassociate(struct station *station,
						struct scan_bss *bss,
						struct handshake_state *new_hs)
{
	if (netdev_reassociate(station->netdev, bss, station->connected_bss,
				new_hs, station_netdev_event,
				station_reassociate_cb, station) < 0) {
		handshake_state_free(new_hs);
		station_roam_failed(station);
		return;
	}

	station->connected_bss = bss;
	station->preparing_roam = false;
	station_enter_state(station, STATION_STATE_ROAMING);
}

static bool bss_match_bssid(const void *a, const void *b)
{
	const struct scan_bss *bss = a;
	const uint8_t *bssid = b;

	return !memcmp(bss->addr, bssid, sizeof(bss->addr));
}

static void station_preauthenticate_cb(struct netdev *netdev,
					enum netdev_result result,
					const uint8_t *pmk, void *user_data)
{
	struct station *station = user_data;
	struct network *connected = station->connected_network;
	struct scan_bss *bss;
	struct handshake_state *new_hs;

	l_debug("%u, result: %d", netdev_get_ifindex(station->netdev), result);

	if (!station->preparing_roam || result == NETDEV_RESULT_ABORTED)
		return;

	bss = l_queue_find(station->bss_list, bss_match_bssid,
				station->preauth_bssid);
	if (!bss) {
		l_error("Roam target BSS not found");
		station_roam_failed(station);
		return;
	}

	new_hs = station_handshake_setup(station, connected, bss);
	if (!new_hs) {
		l_error("station_handshake_setup failed");

		station_roam_failed(station);
		return;
	}

	if (result == NETDEV_RESULT_OK) {
		uint8_t pmkid[16];
		uint8_t rsne_buf[300];
		struct ie_rsn_info rsn_info;

		handshake_state_set_pmk(new_hs, pmk, 32);
		handshake_state_set_authenticator_address(new_hs,
					station->preauth_bssid);
		handshake_state_set_supplicant_address(new_hs,
					netdev_get_address(station->netdev));

		/*
		 * Rebuild the RSNE to include the negotiated PMKID.  Note
		 * supplicant_ie can't be a WPA IE here, including because
		 * the WPA IE doesn't have a capabilities field and
		 * target_rsne->preauthentication would have been false in
		 * station_transition_start.
		 */
		ie_parse_rsne_from_data(new_hs->supplicant_ie,
					new_hs->supplicant_ie[1] + 2,
					&rsn_info);

		handshake_state_get_pmkid(new_hs, pmkid);

		rsn_info.num_pmkids = 1;
		rsn_info.pmkids = pmkid;

		ie_build_rsne(&rsn_info, rsne_buf);
		handshake_state_set_supplicant_ie(new_hs, rsne_buf);
	}

	station_transition_reassociate(station, bss, new_hs);
}

static bool station_can_fast_transition(struct handshake_state *hs,
					struct scan_bss *bss)
{
	uint16_t mdid;

	if (!hs->mde)
		return false;

	if (ie_parse_mobility_domain_from_data(hs->mde, hs->mde[1] + 2,
						&mdid, NULL, NULL) < 0)
		return false;

	if (!(bss->mde_present && l_get_le16(bss->mde) == mdid))
		return false;

	if (hs->supplicant_ie != NULL) {
		struct ie_rsn_info rsn_info;

		if (!IE_AKM_IS_FT(hs->akm_suite))
			return false;

		if (scan_bss_get_rsn_info(bss, &rsn_info) < 0)
			return false;

		if (!IE_AKM_IS_FT(rsn_info.akm_suites))
			return false;
	}

	return true;
}

static void station_transition_start(struct station *station,
							struct scan_bss *bss)
{
	struct handshake_state *hs = netdev_get_handshake(station->netdev);
	struct network *connected = station->connected_network;
	enum security security = network_get_security(connected);
	struct handshake_state *new_hs;
	struct ie_rsn_info cur_rsne, target_rsne;
	int ret;

	l_debug("%u, target %s", netdev_get_ifindex(station->netdev),
			util_address_to_string(bss->addr));

	/* Reset AP roam flag, at this point the roaming behaves the same */
	station->ap_directed_roaming = false;

	/* Can we use Fast Transition? */
	if (station_can_fast_transition(hs, bss)) {
		const struct network_info *info = network_get_info(connected);
		const struct iovec *vendor_ies;
		size_t iov_elems = 0;

		/* Rebuild handshake RSN for target AP */
		if (station_build_handshake_rsn(hs, station->wiphy,
				station->connected_network, bss) < 0) {
			l_error("rebuilding handshake rsne failed");
			station_roam_failed(station);
			return;
		}

		/* Reset the vendor_ies in case they're different */
		vendor_ies = network_info_get_extra_ies(info, bss, &iov_elems);
		handshake_state_set_vendor_ies(hs, vendor_ies, iov_elems);

		/* FT-over-DS can be better suited for these situations */
		if ((hs->mde[4] & 1) && station->signal_low) {
			ret = netdev_fast_transition_over_ds(station->netdev,
					bss, station->connected_bss,
					station_fast_transition_cb);
			/* No action responses from this BSS, try over air */
			if (ret == -ENOENT)
				goto try_over_air;
			else if (ret < 0) {
				/*
				 * If we are here FT-over-air will not work
				 * either (identical checks) so try again later.
				 */
				station_roam_retry(station);
				return;
			}
		} else {
try_over_air:
			if (netdev_fast_transition(station->netdev, bss,
					station->connected_bss,
					station_fast_transition_cb) < 0) {
				station_roam_failed(station);
				return;
			}
		}

		station->connected_bss = bss;
		station->preparing_roam = false;
		station_enter_state(station, STATION_STATE_ROAMING);

		return;
	}

	/* Non-FT transition */

	/*
	 * FT not available, we can try preauthentication if available.
	 * 802.11-2012 section 11.5.9.2:
	 * "A STA shall not use preauthentication within the same mobility
	 * domain if AKM suite type 00-0F-AC:3 or 00-0F-AC:4 is used in
	 * the current association."
	 */
	if (security == SECURITY_8021X &&
			scan_bss_get_rsn_info(station->connected_bss,
						&cur_rsne) >= 0 &&
			scan_bss_get_rsn_info(bss, &target_rsne) >= 0 &&
			cur_rsne.preauthentication &&
			target_rsne.preauthentication) {
		/*
		 * Both the current and the target AP support
		 * pre-authentication and we're using 8021x authentication so
		 * attempt to pre-authenticate and reassociate afterwards.
		 * If the pre-authentication fails or times out we simply
		 * won't supply any PMKID when reassociating.
		 * Remain in the preparing_roam state.
		 */
		memcpy(station->preauth_bssid, bss->addr, ETH_ALEN);

		if (netdev_preauthenticate(station->netdev, bss,
						station_preauthenticate_cb,
						station) >= 0)
			return;
	}

	new_hs = station_handshake_setup(station, connected, bss);
	if (!new_hs) {
		l_error("station_handshake_setup failed in reassociation");
		station_roam_failed(station);
		return;
	}

	station_transition_reassociate(station, bss, new_hs);
}

static void station_roam_scan_triggered(int err, void *user_data)
{
	struct station *station = user_data;

	if (err) {
		station_roam_failed(station);
		return;
	}

	/*
	 * Do not update the Scanning property as we won't be updating the
	 * list of networks.
	 */
}

static bool station_roam_scan_notify(int err, struct l_queue *bss_list,
					const struct scan_freq_set *freqs,
					void *userdata)
{
	struct station *station = userdata;
	struct network *network = station->connected_network;
	struct handshake_state *hs = netdev_get_handshake(station->netdev);
	struct scan_bss *bss;
	struct scan_bss *best_bss = NULL;
	double best_bss_rank = 0.0;
	static const double RANK_FT_FACTOR = 1.3;
	uint16_t mdid;
	enum security orig_security, security;
	bool seen = false;

	if (err) {
		station_roam_failed(station);
		return false;
	}

	/*
	 * Do not call station_set_scan_results because this may have been
	 * a partial scan.  We could at most update the current networks' BSS
	 * list in its station->networks entry.
	 */

	orig_security = network_get_security(network);

	if (hs->mde)
		ie_parse_mobility_domain_from_data(hs->mde, hs->mde[1] + 2,
							&mdid, NULL, NULL);

	/*
	 * BSSes in the bss_list come already ranked with their initial
	 * association preference rank value.  We only need to add preference
	 * for BSSes that are within the FT Mobility Domain so as to favor
	 * Fast Roaming, if it is supported.
	 */

	while ((bss = l_queue_pop_head(bss_list))) {
		double rank;

		/* Skip the BSS we are connected to if doing an AP roam */
		if (station->ap_directed_roaming && !memcmp(bss->addr,
				station->connected_bss->addr, 6))
			goto next;

		/* Skip result if it is not part of the ESS */

		if (bss->ssid_len != hs->ssid_len ||
				memcmp(bss->ssid, hs->ssid, hs->ssid_len))
			goto next;

		if (station_parse_bss_security(station, bss, &security) < 0)
			goto next;

		if (security != orig_security)
			goto next;

		seen = true;

		if (network_can_connect_bss(network, bss) < 0)
			goto next;

		if (blacklist_contains_bss(bss->addr))
			goto next;

		rank = bss->rank;

		if (hs->mde && bss->mde_present && l_get_le16(bss->mde) == mdid)
			rank *= RANK_FT_FACTOR;

		if (rank > best_bss_rank) {
			if (best_bss)
				scan_bss_free(best_bss);

			best_bss = bss;
			best_bss_rank = rank;

			continue;
		}

next:
		scan_bss_free(bss);
	}

	l_queue_destroy(bss_list, NULL);

	if (!seen)
		goto fail_free_bss;

	/* See if we have anywhere to roam to */
	if (!best_bss || scan_bss_addr_eq(best_bss, station->connected_bss)) {
		station_debug_event(station, "no-roam-candidates");
		goto fail_free_bss;
	}

	bss = network_bss_find_by_addr(network, best_bss->addr);
	if (bss) {
		scan_bss_free(best_bss);
		best_bss = bss;
	} else {
		network_bss_add(network, best_bss);
		l_queue_push_tail(station->bss_list, best_bss);
	}

	station_transition_start(station, best_bss);

	return true;

fail_free_bss:
	if (best_bss)
		scan_bss_free(best_bss);

	station_roam_failed(station);

	return true;
}

static void station_roam_scan_destroy(void *userdata)
{
	struct station *station = userdata;

	station->roam_scan_id = 0;
}

static int station_roam_scan(struct station *station,
				struct scan_freq_set *freq_set)
{
	struct scan_parameters params = { .freqs = freq_set, .flush = true };

	l_debug("ifindex: %u", netdev_get_ifindex(station->netdev));

	if (station->connected_network)
		/* Use direct probe request */
		params.ssid = network_get_ssid(station->connected_network);

	if (!freq_set)
		station->roam_scan_full = true;

	station->roam_scan_id =
		scan_active_full(netdev_get_wdev_id(station->netdev), &params,
					station_roam_scan_triggered,
					station_roam_scan_notify, station,
					station_roam_scan_destroy);

	if (!station->roam_scan_id)
		return -EIO;

	return 0;
}

static int station_roam_scan_known_freqs(struct station *station)
{
	const struct network_info *info = network_get_info(
						station->connected_network);
	struct scan_freq_set *freqs = network_info_get_roam_frequencies(info,
					station->connected_bss->frequency, 5);
	int r;

	if (!freqs)
		return -ENODATA;

	r = station_roam_scan(station, freqs);
	scan_freq_set_free(freqs);
	return r;
}

static void station_neighbor_report_cb(struct netdev *netdev, int err,
					const uint8_t *reports,
					size_t reports_len, void *user_data)
{
	struct station *station = user_data;
	struct scan_freq_set *freq_set;
	int r;

	l_debug("ifindex: %u, error: %d(%s)",
			netdev_get_ifindex(station->netdev),
			err, err < 0 ? strerror(-err) : "");

	/*
	 * Check if we're still attempting to roam -- if dbus Disconnect
	 * had been called in the meantime we just abort the attempt.
	 */
	if (!station->preparing_roam || err == -ENODEV)
		return;

	if (!reports || err) {
		r = station_roam_scan_known_freqs(station);

		if (r == -ENODATA)
			l_debug("no neighbor report results or known freqs");

		if (r < 0)
			station_roam_failed(station);

		return;
	}

	parse_neighbor_report(station, reports, reports_len, &freq_set);

	r = station_roam_scan(station, freq_set);

	if (freq_set)
		scan_freq_set_free(freq_set);

	if (r < 0)
		station_roam_failed(station);
}

static void station_roam_trigger_cb(struct l_timeout *timeout, void *user_data)
{
	struct station *station = user_data;
	int r;

	l_debug("%u", netdev_get_ifindex(station->netdev));

	l_timeout_remove(station->roam_trigger_timeout);
	station->roam_trigger_timeout = NULL;
	station->preparing_roam = true;

	/*
	 * If current BSS supports Neighbor Reports, narrow the scan down
	 * to channels occupied by known neighbors in the ESS. If no neighbor
	 * report was obtained upon connection, request one now. This isn't
	 * 100% reliable as the neighbor lists are not required to be
	 * complete or current.  It is likely still better than doing a
	 * full scan.  10.11.10.1: "A neighbor report may not be exhaustive
	 * either by choice, or due to the fact that there may be neighbor
	 * APs not known to the AP."
	 */
	if (station->roam_freqs) {
		if (station_roam_scan(station, station->roam_freqs) == 0) {
			l_debug("Using cached neighbor report for roam");
			return;
		}
	} else if (station->connected_bss->cap_rm_neighbor_report) {
		if (netdev_neighbor_report_req(station->netdev,
					station_neighbor_report_cb) == 0) {
			l_debug("Requesting neighbor report for roam");
			return;
		}
	}

	r = station_roam_scan_known_freqs(station);
	if (r == -ENODATA)
		l_debug("No neighbor report or known frequencies, roam failed");

	if (r < 0)
		station_roam_failed(station);
}

static void station_roam_timeout_rearm(struct station *station, int seconds)
{
	struct timespec now, min_timeout;

	clock_gettime(CLOCK_MONOTONIC, &now);

	min_timeout = now;
	min_timeout.tv_sec += seconds;

	if (station->roam_min_time.tv_sec < min_timeout.tv_sec ||
			(station->roam_min_time.tv_sec == min_timeout.tv_sec &&
			 station->roam_min_time.tv_nsec < min_timeout.tv_nsec))
		station->roam_min_time = min_timeout;

	seconds = station->roam_min_time.tv_sec - now.tv_sec +
		(station->roam_min_time.tv_nsec > now.tv_nsec ? 1 : 0);

	station->roam_trigger_timeout =
		l_timeout_create(seconds, station_roam_trigger_cb,
								station, NULL);
}

static bool station_cannot_roam(struct station *station)
{
	const struct l_settings *config = iwd_get_config();
	bool disabled;

	/*
	 * Disable roaming with hardware that can roam automatically. Note this
	 * is now required for recent kernels which have CQM event support on
	 * this type of hardware (e.g. brcmfmac).
	 */
	if (wiphy_supports_firmware_roam(station->wiphy))
		return true;

	if (!l_settings_get_bool(config, "Scan", "DisableRoamingScan",
								&disabled))
		disabled = false;

	return disabled || station->preparing_roam ||
					station->state == STATION_STATE_ROAMING;
}

#define WNM_REQUEST_MODE_PREFERRED_CANDIDATE_LIST	(1 << 0)
#define WNM_REQUEST_MODE_TERMINATION_IMMINENT		(1 << 3)
#define WNM_REQUEST_MODE_ESS_DISASSOCIATION_IMMINENT	(1 << 4)

static void station_ap_directed_roam(struct station *station,
					const struct mmpdu_header *hdr,
					const void *body, size_t body_len)
{
	uint32_t pos = 0;
	uint8_t req_mode;
	uint16_t dtimer;
	uint8_t valid_interval;

	l_debug("ifindex: %u", netdev_get_ifindex(station->netdev));

	if (station_cannot_roam(station))
		return;

	if (body_len < 7)
		goto format_error;

	/*
	 * First two bytes are checked by the frame watch (WNM category and
	 * WNM action). The third is the dialog token which is not relevant
	 * because we did not send a BSS transition query -- so skip these
	 * first three bytes.
	 */
	pos += 3;

	req_mode = l_get_u8(body + pos);
	pos++;

	/*
	 * TODO: Disassociation timer and validity interval are currently not
	 * used since the BSS transition request is being handled immediately.
	 */
	dtimer = l_get_le16(body + pos);
	pos += 2;
	valid_interval = l_get_u8(body + pos);
	pos++;

	l_debug("roam: BSS transition received from AP: "
			"Disassociation Time: %u, "
			"Validity interval: %u", dtimer, valid_interval);

	/* check req_mode for optional values */
	if (req_mode & WNM_REQUEST_MODE_TERMINATION_IMMINENT) {
		if (pos + 12 > body_len)
			goto format_error;

		pos += 12;
	}

	if (req_mode & WNM_REQUEST_MODE_ESS_DISASSOCIATION_IMMINENT ) {
		uint8_t url_len;

		if (pos + 1 > body_len)
			goto format_error;

		url_len = l_get_u8(body + pos);
		pos++;

		if (pos + url_len > body_len)
			goto format_error;

		pos += url_len;
	}

	station->ap_directed_roaming = true;
	station->preparing_roam = true;

	l_timeout_remove(station->roam_trigger_timeout);
	station->roam_trigger_timeout = NULL;

	if (req_mode & WNM_REQUEST_MODE_PREFERRED_CANDIDATE_LIST) {
		l_debug("roam: AP sent a preferred candidate list");
		station_neighbor_report_cb(station->netdev, 0, body + pos,
				body_len - pos,station);
	} else {
		l_debug("roam: AP did not include a preferred candidate list");
		if (station_roam_scan(station, NULL) < 0)
			station_roam_failed(station);
	}

	return;

format_error:
	l_debug("bad AP roam frame formatting");
}

static void station_low_rssi(struct station *station)
{
	if (station->signal_low)
		return;

	station->signal_low = true;

	if (station_cannot_roam(station))
		return;

	/* Set a 5-second initial timeout */
	station_roam_timeout_rearm(station, 5);
}

static void station_ok_rssi(struct station *station)
{
	l_timeout_remove(station->roam_trigger_timeout);
	station->roam_trigger_timeout = NULL;

	station->signal_low = false;
	station->roam_min_time.tv_sec = 0;
}

static void station_event_roamed(struct station *station, struct scan_bss *new)
{
	struct scan_bss *stale;

	network_bss_update(station->connected_network, new);

	/* Remove new BSS if it exists in past scan results */
	stale = l_queue_remove_if(station->bss_list, bss_match_bssid,
					new->addr);
	if (stale)
		scan_bss_free(stale);

	station->connected_bss = new;

	l_queue_insert(station->bss_list, new, scan_bss_rank_compare, NULL);

	station_roamed(station);
}

static void station_event_channel_switched(struct station *station,
						const uint32_t freq)
{
	struct network *network = station->connected_network;

	station->connected_bss->frequency = freq;

	network_bss_update(network, station->connected_bss);
}

static void station_rssi_level_changed(struct station *station,
					uint8_t level_idx);

static bool station_try_next_bss(struct station *station)
{
	struct scan_bss *next;
	int ret;

	next = network_bss_select(station->connected_network, false);

	if (!next)
		return false;

	ret = __station_connect_network(station, station->connected_network,
						next);
	if (ret < 0)
		return false;

	l_debug("Attempting to connect to next BSS "MAC, MAC_STR(next->addr));

	return true;
}

static bool station_retry_with_reason(struct station *station,
					uint16_t reason_code)
{
	/*
	 * We don't want to cause a retry and blacklist if the password was
	 * incorrect. Otherwise we would just continue to fail.
	 *
	 * Other reason codes can be added here if its decided we want to
	 * fail in those cases.
	 */
	if (reason_code == MMPDU_REASON_CODE_PREV_AUTH_NOT_VALID ||
			reason_code == MMPDU_REASON_CODE_IEEE8021X_FAILED)
		return false;

	blacklist_add_bss(station->connected_bss->addr);

	return station_try_next_bss(station);
}

/* A bit more concise for trying to fit these into 80 characters */
#define IS_TEMPORARY_STATUS(code) \
	((code) == MMPDU_STATUS_CODE_DENIED_UNSUFFICIENT_BANDWIDTH || \
	(code) == MMPDU_STATUS_CODE_DENIED_POOR_CHAN_CONDITIONS || \
	(code) == MMPDU_STATUS_CODE_REJECTED_WITH_SUGG_BSS_TRANS || \
	(code) == MMPDU_STATUS_CODE_DENIED_NO_MORE_STAS)

static bool station_retry_with_status(struct station *station,
					uint16_t status_code)
{
	/*
	 * Certain Auth/Assoc failures should not cause a timeout blacklist.
	 * In these cases we want to only temporarily blacklist the BSS until
	 * the connection is complete.
	 *
	 * TODO: The WITH_SUGG_BSS_TRANS case should also include a neighbor
	 *       report IE in the frame. This would allow us to target a
	 *       specific BSS on our next attempt. There is currently no way to
	 *       obtain that IE, but this should be done in the future.
	 */
	if (IS_TEMPORARY_STATUS(status_code))
		network_blacklist_add(station->connected_network,
						station->connected_bss);
	else
		blacklist_add_bss(station->connected_bss->addr);

	return station_try_next_bss(station);
}

static void station_ft_ds_action_start(struct station *station, uint16_t mdid)
{
	const struct l_queue_entry *entry;
	struct scan_bss *bss;
	struct ie_rsn_info rsn_info;

	for (entry = network_bss_list_get_entries(station->connected_network);
						entry; entry = entry->next) {
		bss = entry->data;

		if (bss == station->connected_bss)
			continue;

		if (mdid != l_get_le16(bss->mde))
			continue;

		if (scan_bss_get_rsn_info(bss, &rsn_info) < 0)
			continue;

		if (!IE_AKM_IS_FT(rsn_info.akm_suites))
			continue;

		/*
		* Fire and forget. Netdev will maintain a cache of responses and
		* when the time comes these can be referenced for a roam
		*/
		netdev_fast_transition_over_ds_action(station->netdev, bss);
	}
}

static void station_connect_ok(struct station *station)
{
	struct handshake_state *hs = netdev_get_handshake(station->netdev);

	l_debug("");

	if (station->connect_pending) {
		struct l_dbus_message *reply =
			l_dbus_message_new_method_return(
						station->connect_pending);
		dbus_pending_reply(&station->connect_pending, reply);
	}

	/*
	 * Get a neighbor report now so future roams can avoid waiting for
	 * a report at that time
	 */
	if (station->connected_bss->cap_rm_neighbor_report) {
		if (netdev_neighbor_report_req(station->netdev,
					station_early_neighbor_report_cb) < 0)
			l_warn("Could not request neighbor report");
	}

	/*
	 * If this network supports FT-over-DS send initial action frames now
	 * to prepare for future roams.
	 */
	if (station_can_fast_transition(hs, station->connected_bss) &&
						(hs->mde[4] & 1)) {
		uint16_t mdid;

		if (ie_parse_mobility_domain_from_data(hs->mde, hs->mde[1] + 2,
						&mdid, NULL, NULL) < 0)
			return;

		station_ft_ds_action_start(station, mdid);
	}

	network_connected(station->connected_network);

	if (station->netconfig)
		netconfig_configure(station->netconfig,
					network_get_settings(
						station->connected_network),
					netdev_get_address(station->netdev),
					station_netconfig_event_handler,
					station);
	else
		station_enter_state(station, STATION_STATE_CONNECTED);
}

static void station_connect_cb(struct netdev *netdev, enum netdev_result result,
					void *event_data, void *user_data)
{
	struct station *station = user_data;
	bool continue_autoconnect;

	l_debug("%u, result: %d", netdev_get_ifindex(station->netdev), result);

	switch (result) {
	case NETDEV_RESULT_OK:
		blacklist_remove_bss(station->connected_bss->addr);
		station_connect_ok(station);
		return;
	case NETDEV_RESULT_HANDSHAKE_FAILED:
		/* reason code in this case */
		if (station_retry_with_reason(station, l_get_u16(event_data)))
			return;

		break;
	case NETDEV_RESULT_AUTHENTICATION_FAILED:
	case NETDEV_RESULT_ASSOCIATION_FAILED:
		/* status code in this case */
		if (station_retry_with_status(station, l_get_u16(event_data)))
			return;

		break;
	default:
		break;
	}

	if (station->connect_pending) {
		struct l_dbus_message *reply;

		if (result == NETDEV_RESULT_ABORTED)
			reply = dbus_error_aborted(station->connect_pending);
		else
			reply = dbus_error_failed(station->connect_pending);

		dbus_pending_reply(&station->connect_pending, reply);
	}

	if (result == NETDEV_RESULT_ABORTED)
		return;

	continue_autoconnect = station->state == STATION_STATE_CONNECTING_AUTO;

	if (station->state == STATION_STATE_CONNECTING) {
		bool during_eapol = result == NETDEV_RESULT_HANDSHAKE_FAILED;
		network_connect_failed(station->connected_network,
								during_eapol);
	}

	station_reset_connection_state(station);
	station_enter_state(station, STATION_STATE_DISCONNECTED);

	if (continue_autoconnect) {
		if (station_autoconnect_next(station) < 0) {
			l_debug("Nothing left on autoconnect list");
			station_enter_state(station,
					STATION_STATE_AUTOCONNECT_FULL);
		}

		return;
	}

	if (station->autoconnect)
		station_enter_state(station, STATION_STATE_AUTOCONNECT_QUICK);
}

static void station_disconnect_event(struct station *station, void *event_data)
{
	l_debug("%u", netdev_get_ifindex(station->netdev));

	/*
	 * If we're connecting, AP deauthenticated us, most likely because
	 * we provided the wrong password or otherwise failed authentication
	 * during the handshaking phase.  Treat this as a connection failure
	 */
	switch (station->state) {
	case STATION_STATE_CONNECTING:
	case STATION_STATE_CONNECTING_AUTO:
		station_connect_cb(station->netdev,
					NETDEV_RESULT_HANDSHAKE_FAILED,
					event_data, station);
		return;
	case STATION_STATE_CONNECTED:
		station_disassociated(station);
		return;
	default:
		break;
	}

	l_warn("Unexpected disconnect event");
}

static void station_netdev_event(struct netdev *netdev, enum netdev_event event,
					void *event_data, void *user_data)
{
	struct station *station = user_data;

	switch (event) {
	case NETDEV_EVENT_AUTHENTICATING:
		l_debug("Authenticating");
		break;
	case NETDEV_EVENT_ASSOCIATING:
		l_debug("Associating");
		break;
	case NETDEV_EVENT_DISCONNECT_BY_AP:
	case NETDEV_EVENT_DISCONNECT_BY_SME:
		station_disconnect_event(station, event_data);
		break;
	case NETDEV_EVENT_RSSI_THRESHOLD_LOW:
		station_low_rssi(station);
		break;
	case NETDEV_EVENT_RSSI_THRESHOLD_HIGH:
		station_ok_rssi(station);
		break;
	case NETDEV_EVENT_RSSI_LEVEL_NOTIFY:
		station_rssi_level_changed(station, l_get_u8(event_data));
		break;
	case NETDEV_EVENT_ROAMING:
		station_enter_state(station, STATION_STATE_ROAMING);
		break;
	case NETDEV_EVENT_ROAMED:
		station_event_roamed(station, (struct scan_bss *) event_data);
		break;
	case NETDEV_EVENT_CHANNEL_SWITCHED:
		station_event_channel_switched(station, l_get_u32(event_data));
		break;
	}
}

int __station_connect_network(struct station *station, struct network *network,
				struct scan_bss *bss)
{
	struct handshake_state *hs;
	int r;

	hs = station_handshake_setup(station, network, bss);
	if (!hs)
		return -ENOTSUP;

	r = netdev_connect(station->netdev, bss, hs, NULL, 0,
				station_netdev_event,
				station_connect_cb, station);
	if (r < 0) {
		handshake_state_free(hs);
		return r;
	}

	l_debug("connecting to BSS "MAC, MAC_STR(bss->addr));

	station->connected_bss = bss;
	station->connected_network = network;

	return 0;
}

static void station_disconnect_onconnect_cb(struct netdev *netdev, bool success,
					void *user_data)
{
	struct station *station = user_data;
	int err;

	station_enter_state(station, STATION_STATE_DISCONNECTED);

	err = __station_connect_network(station,
					station->connect_pending_network,
					station->connect_pending_bss);

	station->connect_pending_network = NULL;
	station->connect_pending_bss = NULL;

	if (err < 0) {
#ifdef HAVE_DBUS
		dbus_pending_reply(&station->connect_pending,
					dbus_error_from_errno(err,
						station->connect_pending));
#endif
		return;
	}

	station_enter_state(station, STATION_STATE_CONNECTING);
}

static void station_disconnect_onconnect(struct station *station,
					struct network *network,
					struct scan_bss *bss,
					struct l_dbus_message *message)
{
	if (netdev_disconnect(station->netdev, station_disconnect_onconnect_cb,
								station) < 0) {
#ifdef HAVE_DBUS
		l_dbus_send(dbus_get_bus(),
					dbus_error_from_errno(-EIO, message));
#endif
		return;
	}

	if (station->netconfig)
		netconfig_reset(station->netconfig);

	station_reset_connection_state(station);

	station_enter_state(station, STATION_STATE_DISCONNECTING);

	station->connect_pending_network = network;
	station->connect_pending_bss = bss;

	station->connect_pending = l_dbus_message_ref(message);
}

void station_connect_network(struct station *station, struct network *network,
				struct scan_bss *bss,
				struct l_dbus_message *message)
{
#ifdef HAVE_DBUS
	struct l_dbus *dbus = dbus_get_bus();
#endif
	int err;

	/*
	 * If a hidden scan is not completed, station_is_busy would not
	 * indicate anything is going on so we need to cancel the scan and
	 * fail the connection now.
	 */
	if (station->hidden_network_scan_id) {
		scan_cancel(netdev_get_wdev_id(station->netdev),
				station->hidden_network_scan_id);

#ifdef HAVE_DBUS
		dbus_pending_reply(&station->hidden_pending,
				dbus_error_failed(station->hidden_pending));
#endif
	}

	if (station->quick_scan_id) {
		scan_cancel(netdev_get_wdev_id(station->netdev),
				station->quick_scan_id);
		station->quick_scan_id = 0;
		station_property_set_scanning(station, false);
	}

	if (station_is_busy(station)) {
		station_disconnect_onconnect(station, network, bss, message);

		return;
	}

	err = __station_connect_network(station, network, bss);
	if (err < 0)
		goto error;

	station_enter_state(station, STATION_STATE_CONNECTING);

	station->connect_pending = l_dbus_message_ref(message);

	station_set_autoconnect(station, true);

	return;

error:
#ifdef HAVE_DBUS
	l_dbus_send(dbus, dbus_error_from_errno(err, message));
#else
    return;
#endif
}

static void station_hidden_network_scan_triggered(int err, void *user_data)
{
	struct station *station = user_data;

	l_debug("");

	if (!err)
		return;

	dbus_pending_reply(&station->hidden_pending,
				dbus_error_failed(station->hidden_pending));
}

static bool station_hidden_network_scan_results(int err,
					struct l_queue *bss_list,
					const struct scan_freq_set *freqs,
					void *userdata)
{
	struct station *station = userdata;
	struct network *network_psk;
	struct network *network_open;
	const char *ssid;
	uint8_t ssid_len;
	struct l_dbus_message *msg;
	struct l_dbus_message *error;
	struct scan_bss *bss;

	l_debug("");

	msg = station->hidden_pending;
	station->hidden_pending = NULL;
	/* Zero this now so station_connect_network knows the scan is done */
	station->hidden_network_scan_id = 0;

	if (err) {
		dbus_pending_reply(&msg, dbus_error_failed(msg));
		return false;
	}

	if (!l_dbus_message_get_arguments(msg, "s", &ssid)) {
		dbus_pending_reply(&msg, dbus_error_invalid_args(msg));
		return false;
	}

	ssid_len = strlen(ssid);

	while ((bss = l_queue_pop_head(bss_list))) {
		if (bss->ssid_len != ssid_len ||
					memcmp(bss->ssid, ssid, ssid_len))
			goto next;

		/*
		 * Override time_stamp so that this entry is removed on
		 * the next scan
		 */
		bss->time_stamp = 0;

		if (station_add_seen_bss(station, bss)) {
			l_queue_push_tail(station->bss_list, bss);

			continue;
		}

next:
		scan_bss_free(bss);
	}

	l_queue_destroy(bss_list, NULL);

	network_psk = station_network_find(station, ssid, SECURITY_PSK);
	network_open = station_network_find(station, ssid, SECURITY_NONE);

	if (!network_psk && !network_open) {
		dbus_pending_reply(&msg, dbus_error_not_found(msg));
		return true;
	}

	if (network_psk && network_open) {
		dbus_pending_reply(&msg, dbus_error_service_set_overlap(msg));
		return true;
	}

	error = network_connect_new_hidden_network(network_psk ?: network_open,
							msg);

	if (error)
		dbus_pending_reply(&msg, error);
	else
		l_dbus_message_unref(msg);

	return true;
}

static void station_hidden_network_scan_destroy(void *userdata)
{
	struct station *station = userdata;

	station->hidden_network_scan_id = 0;
}

static struct l_dbus_message *station_dbus_connect_hidden_network(
						struct l_dbus *dbus,
						struct l_dbus_message *message,
						void *user_data)
{
	struct station *station = user_data;
	uint64_t id = netdev_get_wdev_id(station->netdev);
	struct scan_parameters params = {
		.flush = true,
		.randomize_mac_addr_hint = false,
	};
	const char *ssid;
	struct network *network;

	l_debug("");

	if (station->hidden_pending)
		return dbus_error_busy(message);

	if (!l_dbus_message_get_arguments(message, "s", &ssid))
		return dbus_error_invalid_args(message);

	if (strlen(ssid) > 32)
		return dbus_error_invalid_args(message);

	if (known_networks_find(ssid, SECURITY_PSK) ||
			known_networks_find(ssid, SECURITY_NONE))
		return dbus_error_already_provisioned(message);

	network = station_network_find(station, ssid, SECURITY_PSK);
	if (!network)
		network = station_network_find(station, ssid, SECURITY_NONE);

	/*
	 * This checks for a corner case where the hidden network was already
	 * found and is in our scan results, but the initial connection failed.
	 * For example, the password was given incorrectly.  In this case the
	 * entry will also be found on the hidden bss list.
	 */
	if (network) {
		const struct l_queue_entry *entry =
			l_queue_get_entries(station->hidden_bss_list_sorted);
		struct scan_bss *target = network_bss_select(network, true);

		for (; entry; entry = entry->next) {
			struct scan_bss *bss = entry->data;

			if (!scan_bss_addr_eq(target, bss))
				continue;

			/* We can skip the scan and try to connect right away */
			return network_connect_new_hidden_network(network,
								message);
		}

		return dbus_error_not_hidden(message);
	}

	params.ssid = ssid;

	/* HW cannot randomize our MAC if connected */
	if (!station->connected_bss)
		params.randomize_mac_addr_hint = true;

	station->hidden_network_scan_id = scan_active_full(id, &params,
				station_hidden_network_scan_triggered,
				station_hidden_network_scan_results,
				station, station_hidden_network_scan_destroy);
	if (!station->hidden_network_scan_id)
		return dbus_error_failed(message);

	station->hidden_pending = l_dbus_message_ref(message);

	return NULL;
}

static void station_disconnect_reconnect_cb(struct netdev *netdev, bool success,
					void *user_data)
{
	struct station *station = user_data;

	if (__station_connect_network(station, station->connected_network,
					station->connected_bss) < 0)
		station_disassociated(station);
}

static void station_reconnect(struct station *station)
{
	/*
	 * Rather than doing 4 or so state changes, lets just go into
	 * roaming for the duration of this reconnect.
	 */
	station_enter_state(station, STATION_STATE_ROAMING);

	netdev_disconnect(station->netdev, station_disconnect_reconnect_cb,
				station);
}

static void station_disconnect_cb(struct netdev *netdev, bool success,
					void *user_data)
{
	struct station *station = user_data;

	l_debug("%u, success: %d",
			netdev_get_ifindex(station->netdev), success);

#ifdef HAVE_DBUS
	if (station->disconnect_pending) {
		struct l_dbus_message *reply;

		if (success) {
			reply = l_dbus_message_new_method_return(
						station->disconnect_pending);
			l_dbus_message_set_arguments(reply, "");
		} else
			reply = dbus_error_failed(station->disconnect_pending);

		dbus_pending_reply(&station->disconnect_pending, reply);
	}
#endif

	station_enter_state(station, STATION_STATE_DISCONNECTED);

	if (station->autoconnect)
		station_enter_state(station, STATION_STATE_AUTOCONNECT_QUICK);
}

int station_disconnect(struct station *station)
{
	if (station->state == STATION_STATE_DISCONNECTING)
		return -EBUSY;

	if (!station->connected_bss)
		return -ENOTCONN;

	if (station->netconfig)
		netconfig_reset(station->netconfig);

	/*
	 * If the disconnect somehow fails we won't know if we're still
	 * connected so we may as well indicate now that we're no longer
	 * connected.
	 */
	station_reset_connection_state(station);

	station_enter_state(station, STATION_STATE_DISCONNECTING);

	if (netdev_disconnect(station->netdev,
					station_disconnect_cb, station) < 0)
		return -EIO;

	return 0;
}

static struct l_dbus_message *station_dbus_disconnect(struct l_dbus *dbus,
						struct l_dbus_message *message,
						void *user_data)
{
	struct station *station = user_data;
	int result;

	l_debug("");

	/*
	 * Disconnect was triggered by the user, don't autoconnect. Wait for
	 * the user's explicit instructions to scan and connect to the network
	 */
	station_set_autoconnect(station, false);

	if (station->hidden_network_scan_id) {
		scan_cancel(netdev_get_wdev_id(station->netdev),
				station->hidden_network_scan_id);
		dbus_pending_reply(&station->hidden_pending,
				dbus_error_aborted(station->hidden_pending));

		return l_dbus_message_new_method_return(message);
	}

	if (!station_is_busy(station))
		return l_dbus_message_new_method_return(message);

	result = station_disconnect(station);
	if (result < 0)
		return dbus_error_from_errno(result, message);

	station->disconnect_pending = l_dbus_message_ref(message);

	return NULL;
}

static struct l_dbus_message *station_dbus_get_networks(struct l_dbus *dbus,
						struct l_dbus_message *message,
						void *user_data)
{
	struct station *station = user_data;
	struct l_dbus_message *reply =
				l_dbus_message_new_method_return(message);
	struct l_dbus_message_builder *builder =
				l_dbus_message_builder_new(reply);
	struct l_queue *sorted = station->networks_sorted;
	const struct l_queue_entry *entry;

	l_dbus_message_builder_enter_array(builder, "(on)");

	for (entry = l_queue_get_entries(sorted); entry; entry = entry->next) {
		const struct network *network = entry->data;
		int16_t signal_strength = network_get_signal_strength(network);

		l_dbus_message_builder_enter_struct(builder, "on");
		l_dbus_message_builder_append_basic(builder, 'o',
						network_get_path(network));
		l_dbus_message_builder_append_basic(builder, 'n',
							&signal_strength);
		l_dbus_message_builder_leave_struct(builder);
	}

	l_dbus_message_builder_leave_array(builder);

	l_dbus_message_builder_finalize(builder);
	l_dbus_message_builder_destroy(builder);

	return reply;
}

static struct l_dbus_message *station_dbus_get_hidden_access_points(
						struct l_dbus *dbus,
						struct l_dbus_message *message,
						void *user_data)
{
	struct station *station = user_data;
	struct l_dbus_message *reply =
				l_dbus_message_new_method_return(message);
	struct l_dbus_message_builder *builder =
				l_dbus_message_builder_new(reply);
	const struct l_queue_entry *entry;

	l_dbus_message_builder_enter_array(builder, "(sns)");

	for (entry = l_queue_get_entries(station->hidden_bss_list_sorted);
						entry; entry = entry->next) {
		struct scan_bss *bss = entry->data;
		int16_t signal_strength = bss->signal_strength;
		enum security security;

		if (station_parse_bss_security(station, bss, &security) < 0)
			continue;

		l_dbus_message_builder_enter_struct(builder, "sns");
		l_dbus_message_builder_append_basic(builder, 's',
					util_address_to_string(bss->addr));
		l_dbus_message_builder_append_basic(builder, 'n',
							&signal_strength);
		l_dbus_message_builder_append_basic(builder, 's',
						security_to_str(security));
		l_dbus_message_builder_leave_struct(builder);
	}

	l_dbus_message_builder_leave_array(builder);

	l_dbus_message_builder_finalize(builder);
	l_dbus_message_builder_destroy(builder);

	return reply;
}

static void station_dbus_scan_done(struct station *station)
{
	station->dbus_scan_id = 0;
	station_property_set_scanning(station, false);
}

static void station_dbus_scan_triggered(int err, void *user_data)
{
	struct station *station = user_data;
	struct l_dbus_message *reply;

	l_debug("station_scan_triggered: %i", err);

	if (err < 0) {
		if (station->scan_pending) {
			reply = dbus_error_from_errno(err,
							station->scan_pending);
			dbus_pending_reply(&station->scan_pending, reply);
		}

		station_dbus_scan_done(station);
		return;
	}

	l_debug("Scan triggered for %s subset %i",
		netdev_get_name(station->netdev),
		station->dbus_scan_subset_idx);

	if (station->scan_pending) {
		reply = l_dbus_message_new_method_return(station->scan_pending);
		l_dbus_message_set_arguments(reply, "");
		dbus_pending_reply(&station->scan_pending, reply);
	}

	station_property_set_scanning(station, true);
}

static bool station_dbus_scan_subset(struct station *station);

static bool station_dbus_scan_results(int err, struct l_queue *bss_list,
					const struct scan_freq_set *freqs,
					void *userdata)
{
	struct station *station = userdata;
	unsigned int next_idx = station->dbus_scan_subset_idx + 1;
	bool autoconnect;
	bool last_subset;

	if (err) {
		station_dbus_scan_done(station);
		return false;
	}

	autoconnect = station_is_autoconnecting(station);
	station_set_scan_results(station, bss_list, freqs, autoconnect);

	last_subset = next_idx >= L_ARRAY_SIZE(station->scan_freqs_order) ||
		station->scan_freqs_order[next_idx] == NULL;
	station->dbus_scan_subset_idx = next_idx;

	if (last_subset || !station_dbus_scan_subset(station))
		station_dbus_scan_done(station);

	return true;
}

static bool station_dbus_scan_subset(struct station *station)
{
	unsigned int idx = station->dbus_scan_subset_idx;

	station->dbus_scan_id = station_scan_trigger(station,
						station->scan_freqs_order[idx],
						station_dbus_scan_triggered,
						station_dbus_scan_results,
						NULL);

	return station->dbus_scan_id != 0;
}

static struct l_dbus_message *station_dbus_scan(struct l_dbus *dbus,
						struct l_dbus_message *message,
						void *user_data)
{
	struct station *station = user_data;

	l_debug("Scan called from DBus");

	if (station->dbus_scan_id)
		return dbus_error_busy(message);

	if (station->state == STATION_STATE_CONNECTING ||
			station->state == STATION_STATE_CONNECTING_AUTO)
		return dbus_error_busy(message);

	station->dbus_scan_subset_idx = 0;

	if (!station_dbus_scan_subset(station))
		return dbus_error_failed(message);

	station->scan_pending = l_dbus_message_ref(message);

	return NULL;
}

struct signal_agent {
	char *owner;
	char *path;
	unsigned int disconnect_watch;
};

static void station_signal_agent_notify(struct signal_agent *agent,
					const char *device_path, uint8_t level)
{
	struct l_dbus_message *msg;

	msg = l_dbus_message_new_method_call(dbus_get_bus(),
						agent->owner, agent->path,
						IWD_SIGNAL_AGENT_INTERFACE,
						"Changed");
	l_dbus_message_set_arguments(msg, "oy", device_path, level);
	l_dbus_message_set_no_reply(msg, true);

	l_dbus_send(dbus_get_bus(), msg);
}

static void station_rssi_level_changed(struct station *station,
					uint8_t level_idx)
{
	struct netdev *netdev = station->netdev;

	if (!station->signal_agent)
		return;

	station_signal_agent_notify(station->signal_agent,
					netdev_get_path(netdev), level_idx);
}

static void station_signal_agent_release(struct signal_agent *agent,
						const char *device_path)
{
	struct l_dbus_message *msg;

	msg = l_dbus_message_new_method_call(dbus_get_bus(),
						agent->owner, agent->path,
						IWD_SIGNAL_AGENT_INTERFACE,
						"Release");
	l_dbus_message_set_arguments(msg, "o", device_path);
	l_dbus_message_set_no_reply(msg, true);

	l_dbus_send(dbus_get_bus(), msg);
}

static void signal_agent_free(void *data)
{
	struct signal_agent *agent = data;

	l_free(agent->owner);
	l_free(agent->path);
	l_dbus_remove_watch(dbus_get_bus(), agent->disconnect_watch);
	l_free(agent);
}

static void signal_agent_disconnect(struct l_dbus *dbus, void *user_data)
{
	struct station *station = user_data;

	l_debug("signal_agent %s disconnected", station->signal_agent->owner);

	l_idle_oneshot(signal_agent_free, station->signal_agent, NULL);
	station->signal_agent = NULL;

	netdev_set_rssi_report_levels(station->netdev, NULL, 0);
}

static struct l_dbus_message *station_dbus_signal_agent_register(
						struct l_dbus *dbus,
						struct l_dbus_message *message,
						void *user_data)
{
	struct station *station = user_data;
	const char *path, *sender;
	struct l_dbus_message_iter level_iter;
	int8_t levels[16];
	int err;
	int16_t val;
	size_t count = 0;

	if (station->signal_agent)
		return dbus_error_already_exists(message);

	l_debug("signal agent register called");

	if (!l_dbus_message_get_arguments(message, "oan", &path, &level_iter))
		return dbus_error_invalid_args(message);

	while (l_dbus_message_iter_next_entry(&level_iter, &val)) {
		if (count >= L_ARRAY_SIZE(levels) || val > 127 || val < -127)
			return dbus_error_invalid_args(message);

		levels[count++] = val;
	}

	if (count < 1)
		return dbus_error_invalid_args(message);

	err = netdev_set_rssi_report_levels(station->netdev, levels, count);
	if (err == -ENOTSUP)
		return dbus_error_not_supported(message);
	else if (err < 0)
		return dbus_error_failed(message);

	sender = l_dbus_message_get_sender(message);

	station->signal_agent = l_new(struct signal_agent, 1);
	station->signal_agent->owner = l_strdup(sender);
	station->signal_agent->path = l_strdup(path);
	station->signal_agent->disconnect_watch =
		l_dbus_add_disconnect_watch(dbus, sender,
						signal_agent_disconnect,
						station, NULL);

	l_debug("agent %s path %s", sender, path);

	/*
	 * TODO: send an initial notification in a oneshot idle callback,
	 * if state is connected.
	 */

	return l_dbus_message_new_method_return(message);
}

static struct l_dbus_message *station_dbus_signal_agent_unregister(
						struct l_dbus *dbus,
						struct l_dbus_message *message,
						void *user_data)
{
	struct station *station = user_data;
	const char *path, *sender;

	if (!station->signal_agent)
		return dbus_error_failed(message);

	l_debug("signal agent unregister");

	if (!l_dbus_message_get_arguments(message, "o", &path))
		return dbus_error_invalid_args(message);

	if (strcmp(station->signal_agent->path, path))
		return dbus_error_not_found(message);

	sender = l_dbus_message_get_sender(message);

	if (strcmp(station->signal_agent->owner, sender))
		return dbus_error_not_found(message);

	signal_agent_free(station->signal_agent);
	station->signal_agent = NULL;

	netdev_set_rssi_report_levels(station->netdev, NULL, 0);

	return l_dbus_message_new_method_return(message);
}

static bool station_property_get_connected_network(struct l_dbus *dbus,
					struct l_dbus_message *message,
					struct l_dbus_message_builder *builder,
					void *user_data)
{
	struct station *station = user_data;

	if (!station->connected_network)
		return false;

	l_dbus_message_builder_append_basic(builder, 'o',
				network_get_path(station->connected_network));

	return true;
}

static bool station_property_get_scanning(struct l_dbus *dbus,
					struct l_dbus_message *message,
					struct l_dbus_message_builder *builder,
					void *user_data)
{
	struct station *station = user_data;
	bool scanning = station->scanning;

	l_dbus_message_builder_append_basic(builder, 'b', &scanning);

	return true;
}

static bool station_property_get_state(struct l_dbus *dbus,
					struct l_dbus_message *message,
					struct l_dbus_message_builder *builder,
					void *user_data)
{
	struct station *station = user_data;
	const char *statestr = "invalid";

	switch (station->state) {
	case STATION_STATE_AUTOCONNECT_QUICK:
	case STATION_STATE_AUTOCONNECT_FULL:
	case STATION_STATE_DISCONNECTED:
		statestr = "disconnected";
		break;
	case STATION_STATE_CONNECTING:
	case STATION_STATE_CONNECTING_AUTO:
		statestr = "connecting";
		break;
	case STATION_STATE_CONNECTED:
		statestr = "connected";
		break;
	case STATION_STATE_DISCONNECTING:
		statestr = "disconnecting";
		break;
	case STATION_STATE_ROAMING:
		statestr = "roaming";
		break;
	}

	l_dbus_message_builder_append_basic(builder, 's', statestr);
	return true;
}

void station_foreach(station_foreach_func_t func, void *user_data)
{
	const struct l_queue_entry *entry;

	for (entry = l_queue_get_entries(station_list); entry;
					entry = entry->next) {
		struct station *station = entry->data;

		func(station, user_data);
	}
}

struct station *station_find(uint32_t ifindex)
{
	const struct l_queue_entry *entry;

	for (entry = l_queue_get_entries(station_list); entry;
				entry = entry->next) {
		struct station *station = entry->data;

		if (netdev_get_ifindex(station->netdev) == ifindex)
			return station;
	}

	return NULL;
}

struct network_foreach_data {
	station_network_foreach_func_t func;
	void *user_data;
};

static void network_foreach(const void *key, void *value, void *user_data)
{
	struct network_foreach_data *data = user_data;
	struct network *network = value;

	data->func(network, data->user_data);
}

void station_network_foreach(struct station *station,
				station_network_foreach_func_t func,
				void *user_data)
{
	struct network_foreach_data data = {
		.func = func,
		.user_data = user_data,
	};

	l_hashmap_foreach(station->networks, network_foreach, &data);
}

struct l_queue *station_get_bss_list(struct station *station)
{
	return station->bss_list;
}

struct scan_bss *station_get_connected_bss(struct station *station)
{
	return station->connected_bss;
}

int station_hide_network(struct station *station, struct network *network)
{
	const char *path = network_get_path(network);
	struct scan_bss *bss;

	l_debug("%s", path);

	if (station->connected_network == network)
		return -EBUSY;

	if (!l_hashmap_lookup(station->networks, path))
		return -ENOENT;

	l_queue_remove(station->networks_sorted, network);
	l_hashmap_remove(station->networks, path);

	while ((bss = network_bss_list_pop(network))) {
		memset(bss->ssid, 0, bss->ssid_len);
		l_queue_remove_if(station->hidden_bss_list_sorted,
					bss_match_bssid, bss->addr);
		l_queue_insert(station->hidden_bss_list_sorted, bss,
					bss_signal_strength_compare, NULL);
	}

	network_remove(network, -ESRCH);

	return 0;
}

static void station_add_one_freq(uint32_t freq, void *user_data)
{
	struct station *station = user_data;

	if (freq > 3000)
		scan_freq_set_add(station->scan_freqs_order[1], freq);
	else if (!scan_freq_set_contains(station->scan_freqs_order[0], freq))
		scan_freq_set_add(station->scan_freqs_order[2], freq);
}

static void station_fill_scan_freq_subsets(struct station *station)
{
	const struct scan_freq_set *supported =
		wiphy_get_supported_freqs(station->wiphy);

	/*
	 * Scan the 2.4GHz "social channels" first, 5GHz second, if supported,
	 * all other 2.4GHz channels last.  To be refined as needed.
	 */
	station->scan_freqs_order[0] = scan_freq_set_new();
	scan_freq_set_add(station->scan_freqs_order[0], 2412);
	scan_freq_set_add(station->scan_freqs_order[0], 2437);
	scan_freq_set_add(station->scan_freqs_order[0], 2462);

	station->scan_freqs_order[1] = scan_freq_set_new();
	station->scan_freqs_order[2] = scan_freq_set_new();
	scan_freq_set_foreach(supported, station_add_one_freq, station);

	if (scan_freq_set_isempty(station->scan_freqs_order[1])) {
		scan_freq_set_free(station->scan_freqs_order[1]);
		station->scan_freqs_order[1] = station->scan_freqs_order[2];
		station->scan_freqs_order[2] = NULL;
	}
}

static struct station *station_create(struct netdev *netdev)
{
	struct station *station;
#ifdef HAVE_DBUS
	struct l_dbus *dbus = dbus_get_bus();
<<<<<<< HEAD
#endif
=======
	bool autoconnect = true;
>>>>>>> c96812a5

	station = l_new(struct station, 1);
	watchlist_init(&station->state_watches, NULL);

	station->bss_list = l_queue_new();
	station->hidden_bss_list_sorted = l_queue_new();
	station->networks = l_hashmap_new();
	l_hashmap_set_hash_function(station->networks, l_str_hash);
	l_hashmap_set_compare_function(station->networks,
				(l_hashmap_compare_func_t) strcmp);
	station->networks_sorted = l_queue_new();

	station->wiphy = netdev_get_wiphy(netdev);
	station->netdev = netdev;

	l_queue_push_head(station_list, station);

<<<<<<< HEAD
	station_set_autoconnect(station, true);

#ifdef HAVE_DBUS
=======
>>>>>>> c96812a5
	l_dbus_object_add_interface(dbus, netdev_get_path(netdev),
					IWD_STATION_INTERFACE, station);
#endif

	if (netconfig_enabled)
		station->netconfig = netconfig_new(netdev_get_ifindex(netdev));

	station->anqp_pending = l_queue_new();

	station_fill_scan_freq_subsets(station);

	if (iwd_is_developer_mode()) {
		l_dbus_object_add_interface(dbus,
					netdev_get_path(station->netdev),
					IWD_STATION_DEBUG_INTERFACE,
					station);
		autoconnect = false;
	}

	station_set_autoconnect(station, autoconnect);

	return station;
}

static void station_free(struct station *station)
{
	l_debug("");

	if (!l_queue_remove(station_list, station))
		return;

	l_dbus_object_remove_interface(dbus_get_bus(),
					netdev_get_path(station->netdev),
					IWD_STATION_DIAGNOSTIC_INTERFACE);
	if (iwd_is_developer_mode())
		l_dbus_object_remove_interface(dbus_get_bus(),
					netdev_get_path(station->netdev),
					IWD_STATION_DEBUG_INTERFACE);

	if (station->netconfig) {
		netconfig_destroy(station->netconfig);
		station->netconfig = NULL;
	}

	periodic_scan_stop(station);

	if (station->signal_agent) {
		station_signal_agent_release(station->signal_agent,
					netdev_get_path(station->netdev));
		signal_agent_free(station->signal_agent);
	}

	if (station->connect_pending)
		dbus_pending_reply(&station->connect_pending,
				dbus_error_aborted(station->connect_pending));

	if (station->hidden_pending)
		dbus_pending_reply(&station->hidden_pending,
				dbus_error_aborted(station->hidden_pending));

	if (station->disconnect_pending)
		dbus_pending_reply(&station->disconnect_pending,
			dbus_error_aborted(station->disconnect_pending));

	if (station->scan_pending)
		dbus_pending_reply(&station->scan_pending,
			dbus_error_aborted(station->scan_pending));

	if (station->dbus_scan_id)
		scan_cancel(netdev_get_wdev_id(station->netdev),
				station->dbus_scan_id);

	if (station->quick_scan_id)
		scan_cancel(netdev_get_wdev_id(station->netdev),
				station->quick_scan_id);

	if (station->hidden_network_scan_id)
		scan_cancel(netdev_get_wdev_id(station->netdev),
				station->hidden_network_scan_id);

	station_roam_state_clear(station);

	l_queue_destroy(station->networks_sorted, NULL);
	l_hashmap_destroy(station->networks, network_free);
	l_queue_destroy(station->bss_list, bss_free);
	l_queue_destroy(station->hidden_bss_list_sorted, NULL);
	l_queue_destroy(station->autoconnect_list, NULL);

	watchlist_destroy(&station->state_watches);

	l_queue_destroy(station->anqp_pending, remove_anqp);

	scan_freq_set_free(station->scan_freqs_order[0]);
	scan_freq_set_free(station->scan_freqs_order[1]);

	if (station->scan_freqs_order[2])
		scan_freq_set_free(station->scan_freqs_order[2]);

	l_free(station);
}

static void station_setup_interface(struct l_dbus_interface *interface)
{
	l_dbus_interface_method(interface, "ConnectHiddenNetwork", 0,
				station_dbus_connect_hidden_network,
				"", "s", "name");
	l_dbus_interface_method(interface, "Disconnect", 0,
				station_dbus_disconnect, "", "");
	l_dbus_interface_method(interface, "GetOrderedNetworks", 0,
				station_dbus_get_networks, "a(on)", "",
				"networks");
	l_dbus_interface_method(interface, "GetHiddenAccessPoints", 0,
				station_dbus_get_hidden_access_points,
				"a(sns)", "",
				"accesspoints");
	l_dbus_interface_method(interface, "Scan", 0,
				station_dbus_scan, "", "");
	l_dbus_interface_method(interface, "RegisterSignalLevelAgent", 0,
				station_dbus_signal_agent_register,
				"", "oan", "path", "levels");
	l_dbus_interface_method(interface, "UnregisterSignalLevelAgent", 0,
				station_dbus_signal_agent_unregister,
				"", "o", "path");

	l_dbus_interface_property(interface, "ConnectedNetwork", 0, "o",
					station_property_get_connected_network,
					NULL);
	l_dbus_interface_property(interface, "Scanning", 0, "b",
					station_property_get_scanning, NULL);
	l_dbus_interface_property(interface, "State", 0, "s",
					station_property_get_state, NULL);
}

static void station_destroy_interface(void *user_data)
{
	struct station *station = user_data;

	station_free(station);
}

static void station_get_diagnostic_cb(
				const struct diagnostic_station_info *info,
				void *user_data)
{
	struct station *station = user_data;
	struct l_dbus_message *reply;
	struct l_dbus_message_builder *builder;
	struct handshake_state *hs = netdev_get_handshake(station->netdev);

	if (!info) {
		reply = dbus_error_aborted(station->get_station_pending);
		goto done;
	}

	reply = l_dbus_message_new_method_return(station->get_station_pending);

	builder = l_dbus_message_builder_new(reply);

	l_dbus_message_builder_enter_array(builder, "{sv}");

	dbus_append_dict_basic(builder, "ConnectedBss", 's',
					util_address_to_string(info->addr));
	dbus_append_dict_basic(builder, "Frequency", 'u',
				&station->connected_bss->frequency);
	dbus_append_dict_basic(builder, "Security", 's',
				diagnostic_akm_suite_to_security(hs->akm_suite,
								hs->wpa_ie));

	diagnostic_info_to_dict(info, builder);

	l_dbus_message_builder_leave_array(builder);
	l_dbus_message_builder_finalize(builder);
	l_dbus_message_builder_destroy(builder);

done:
	dbus_pending_reply(&station->get_station_pending, reply);
}

static void station_get_diagnostic_destroy(void *user_data)
{
	struct station *station = user_data;
	struct l_dbus_message *reply;

	if (station->get_station_pending) {
		reply = dbus_error_aborted(station->get_station_pending);
		dbus_pending_reply(&station->get_station_pending, reply);
	}
}

static struct l_dbus_message *station_get_diagnostics(struct l_dbus *dbus,
						struct l_dbus_message *message,
						void *user_data)
{
	struct station *station = user_data;
	int ret;

	if (station->get_station_pending)
		return dbus_error_busy(message);

	ret = netdev_get_current_station(station->netdev,
				station_get_diagnostic_cb, station,
				station_get_diagnostic_destroy);
	if (ret < 0)
		return dbus_error_from_errno(ret, message);

	station->get_station_pending = l_dbus_message_ref(message);

	return NULL;
}

static struct l_dbus_message *station_force_roam(struct l_dbus *dbus,
						struct l_dbus_message *message,
						void *user_data)
{
	struct station *station = user_data;
	struct scan_bss *target;
	struct l_dbus_message_iter iter;
	uint8_t *mac;
	uint32_t mac_len;

	if (!l_dbus_message_get_arguments(message, "ay", &iter))
		goto invalid_args;

	if (!l_dbus_message_iter_get_fixed_array(&iter, &mac, &mac_len))
		goto invalid_args;

	if (mac_len != 6)
		return dbus_error_invalid_args(message);

	target = network_bss_find_by_addr(station->connected_network, mac);
	if (!target || target == station->connected_bss)
		return dbus_error_invalid_args(message);

	l_debug("Attempting forced roam to BSS "MAC, MAC_STR(mac));

	/* The various roam routines expect this to be set from scanning */
	station->preparing_roam = true;

	station_transition_start(station, target);

	return l_dbus_message_new_method_return(message);

invalid_args:
	return dbus_error_invalid_args(message);
}

static struct network *station_find_network_from_bss(struct station *station,
						struct scan_bss *bss)
{
	enum security security;
	char ssid[33];

	memcpy(ssid, bss->ssid, bss->ssid_len);
	ssid[bss->ssid_len] = '\0';

	if (station_parse_bss_security(station, bss, &security) < 0)
		return NULL;

	return station_network_find(station, ssid, security);
}

static void station_setup_diagnostic_interface(
					struct l_dbus_interface *interface)
{
	l_dbus_interface_method(interface, "GetDiagnostics", 0,
				station_get_diagnostics, "a{sv}", "",
				"diagnostics");
}

static void station_destroy_diagnostic_interface(void *user_data)
{
}

static struct l_dbus_message *station_force_connect_bssid(struct l_dbus *dbus,
						struct l_dbus_message *message,
						void *user_data)
{
	struct station *station = user_data;
	struct l_queue *bss_list;
	struct scan_bss *target;
	struct network *network;
	struct l_dbus_message_iter iter;
	uint8_t *mac;
	uint32_t mac_len;

	if (!l_dbus_message_get_arguments(message, "ay", &iter))
		goto invalid_args;

	if (!l_dbus_message_iter_get_fixed_array(&iter, &mac, &mac_len))
		goto invalid_args;

	if (mac_len != 6)
		return dbus_error_invalid_args(message);

	bss_list = station_get_bss_list(station);

	target = l_queue_find(bss_list, bss_match_bssid, mac);
	if (!target)
		return dbus_error_invalid_args(message);

	if (util_ssid_is_hidden(target->ssid_len, target->ssid))
		return dbus_error_not_found(message);

	network = station_find_network_from_bss(station, target);
	if (!network)
		return dbus_error_invalid_args(message);

	l_debug("Attempting forced connection to BSS "MAC, MAC_STR(mac));

	return __network_connect(network, target, message);

invalid_args:
	return dbus_error_invalid_args(message);
}

static void station_debug_scan_triggered(int err, void *user_data)
{
	struct station *station = user_data;
	struct l_dbus_message *reply;

	if (err < 0) {
		if (station->scan_pending) {
			reply = dbus_error_from_errno(err,
							station->scan_pending);
			dbus_pending_reply(&station->scan_pending, reply);
		}

		station_dbus_scan_done(station);
		return;
	}

	l_debug("debug scan triggered for %s",
			netdev_get_name(station->netdev));

	if (station->scan_pending) {
		reply = l_dbus_message_new_method_return(station->scan_pending);
		l_dbus_message_set_arguments(reply, "");
		dbus_pending_reply(&station->scan_pending, reply);
	}

	station_property_set_scanning(station, true);
}

static bool station_debug_scan_results(int err, struct l_queue *bss_list,
					const struct scan_freq_set *freqs,
					void *userdata)
{
	struct station *station = userdata;
	bool autoconnect;

	if (err) {
		station_dbus_scan_done(station);
		return false;
	}

	autoconnect = station_is_autoconnecting(station);
	station_set_scan_results(station, bss_list, freqs, autoconnect);

	station_dbus_scan_done(station);

	return true;
}

static struct l_dbus_message *station_debug_scan(struct l_dbus *dbus,
						struct l_dbus_message *message,
						void *user_data)
{
	struct station *station = user_data;
	struct l_dbus_message_iter iter;
	uint16_t *freqs;
	uint32_t freqs_len;
	struct scan_freq_set *freq_set;
	unsigned int i;

	if (station->dbus_scan_id)
		return dbus_error_busy(message);

	if (station->state == STATION_STATE_CONNECTING ||
			station->state == STATION_STATE_CONNECTING_AUTO)
		return dbus_error_busy(message);

	if (!l_dbus_message_get_arguments(message, "aq", &iter))
		goto invalid_args;

	if (!l_dbus_message_iter_get_fixed_array(&iter, &freqs, &freqs_len))
		goto invalid_args;

	freq_set = scan_freq_set_new();

	for (i = 0; i < freqs_len; i++) {
		if (!scan_freq_set_add(freq_set, (uint32_t)freqs[i])) {
			scan_freq_set_free(freq_set);
			goto invalid_args;
		}

		l_debug("added frequency %u", freqs[i]);
	}

	station->dbus_scan_id = station_scan_trigger(station, freq_set,
						station_debug_scan_triggered,
						station_debug_scan_results,
						NULL);

	scan_freq_set_free(freq_set);

	if (!station->dbus_scan_id)
		goto failed;

	station->scan_pending = l_dbus_message_ref(message);

	return NULL;

failed:
	return dbus_error_failed(message);
invalid_args:
	return dbus_error_invalid_args(message);
}

static bool station_property_get_autoconnect(struct l_dbus *dbus,
					struct l_dbus_message *message,
					struct l_dbus_message_builder *builder,
					void *user_data)
{
	struct station *station = user_data;
	bool autoconnect;

	autoconnect = station->autoconnect;

	l_dbus_message_builder_append_basic(builder, 'b', &autoconnect);

	return true;
}

static struct l_dbus_message *station_property_set_autoconnect(
					struct l_dbus *dbus,
					struct l_dbus_message *message,
					struct l_dbus_message_iter *new_value,
					l_dbus_property_complete_cb_t complete,
					void *user_data)
{
	struct station *station = user_data;
	bool autoconnect;

	if (!l_dbus_message_iter_get_variant(new_value, "b", &autoconnect))
		return dbus_error_invalid_args(message);

	l_debug("Setting autoconnect %s", autoconnect ? "true" : "false");

	station_set_autoconnect(station, autoconnect);

	return l_dbus_message_new_method_return(message);
}

static void station_setup_debug_interface(
					struct l_dbus_interface *interface)
{
	l_dbus_interface_method(interface, "ConnectBssid", 0,
					station_force_connect_bssid, "", "ay",
					"mac");
	l_dbus_interface_method(interface, "Roam", 0,
					station_force_roam, "", "ay", "mac");

	l_dbus_interface_method(interface, "Scan", 0,
					station_debug_scan, "", "aq",
					"frequencies");

	l_dbus_interface_signal(interface, "Event", 0, "sav", "name", "data");

	l_dbus_interface_property(interface, "AutoConnect", 0, "b",
					station_property_get_autoconnect,
					station_property_set_autoconnect);
}

static void ap_roam_frame_event(const struct mmpdu_header *hdr,
					const void *body, size_t body_len,
					int rssi, void *user_data)
{
	uint32_t ifindex = L_PTR_TO_UINT(user_data);
	struct station *station = station_find(ifindex);

	if (!station)
		return;

	station_ap_directed_roam(station, hdr, body, body_len);
}

static void add_frame_watches(struct netdev *netdev)
{
	static const uint8_t action_ap_roam_prefix[2] = { 0x0a, 0x07 };

	/*
	 * register for AP roam transition watch
	 */
	frame_watch_add(netdev_get_wdev_id(netdev), 0, 0x00d0,
			action_ap_roam_prefix, sizeof(action_ap_roam_prefix),
			ap_roam_frame_event,
			L_UINT_TO_PTR(netdev_get_ifindex(netdev)), NULL);
}

static void station_netdev_watch(struct netdev *netdev,
				enum netdev_watch_event event, void *userdata)
{
	switch (event) {
	case NETDEV_WATCH_EVENT_NEW:
		if (netdev_get_iftype(netdev) == NETDEV_IFTYPE_STATION) {
			add_frame_watches(netdev);

			if (netdev_get_is_up(netdev))
				station_create(netdev);
		}
		break;
	case NETDEV_WATCH_EVENT_UP:
		if (netdev_get_iftype(netdev) == NETDEV_IFTYPE_STATION)
			station_create(netdev);

		break;
#ifdef HAVE_DBUS
	case NETDEV_WATCH_EVENT_DOWN:
	case NETDEV_WATCH_EVENT_DEL:
		l_dbus_object_remove_interface(dbus_get_bus(),
						netdev_get_path(netdev),
						IWD_STATION_INTERFACE);
		break;
#endif
	case NETDEV_WATCH_EVENT_IFTYPE_CHANGE:
		if (netdev_get_iftype(netdev) == NETDEV_IFTYPE_STATION)
			add_frame_watches(netdev);

		break;
	default:
		break;
	}
}

static int station_init(void)
{
	station_list = l_queue_new();
	netdev_watch = netdev_watch_add(station_netdev_watch, NULL, NULL);
#ifdef HAVE_DBUS
	l_dbus_register_interface(dbus_get_bus(), IWD_STATION_INTERFACE,
					station_setup_interface,
					station_destroy_interface, false);
	l_dbus_register_interface(dbus_get_bus(),
					IWD_STATION_DIAGNOSTIC_INTERFACE,
					station_setup_diagnostic_interface,
					station_destroy_diagnostic_interface,
					false);
<<<<<<< HEAD
#endif
=======
	if (iwd_is_developer_mode())
		l_dbus_register_interface(dbus_get_bus(),
					IWD_STATION_DEBUG_INTERFACE,
					station_setup_debug_interface,
					NULL,
					false);
>>>>>>> c96812a5

	if (!l_settings_get_uint(iwd_get_config(), "General",
					"ManagementFrameProtection",
					&mfp_setting))
		mfp_setting = 1;

	if (mfp_setting > 2) {
		l_error("Invalid [General].ManagementFrameProtection value: %d,"
				" using default of 1", mfp_setting);
		mfp_setting = 1;
	}

	if (!l_settings_get_uint(iwd_get_config(), "General",
				"RoamRetryInterval",
				&roam_retry_interval))
		roam_retry_interval = 60;

	if (roam_retry_interval > INT_MAX)
		roam_retry_interval = INT_MAX;

	if (!l_settings_get_bool(iwd_get_config(), "General", "DisableANQP",
				&anqp_disabled))
		anqp_disabled = true;

	if (!l_settings_get_bool(iwd_get_config(), "General",
					"EnableNetworkConfiguration",
					&netconfig_enabled))
			netconfig_enabled = false;

	if (!netconfig_enabled)
		l_info("station: Network configuration is disabled.");

	watchlist_init(&anqp_watches, NULL);

	return 0;
}

static void station_exit(void)
{
#ifdef HAVE_DBUS
	l_dbus_unregister_interface(dbus_get_bus(),
					IWD_STATION_DIAGNOSTIC_INTERFACE);
	if (iwd_is_developer_mode())
		l_dbus_unregister_interface(dbus_get_bus(),
					IWD_STATION_DEBUG_INTERFACE);
	l_dbus_unregister_interface(dbus_get_bus(), IWD_STATION_INTERFACE);
#endif
	netdev_watch_remove(netdev_watch);
	l_queue_destroy(station_list, NULL);
	station_list = NULL;
	watchlist_destroy(&anqp_watches);
}

IWD_MODULE(station, station_init, station_exit)
IWD_MODULE_DEPENDS(station, netdev);
IWD_MODULE_DEPENDS(station, netconfig)<|MERGE_RESOLUTION|>--- conflicted
+++ resolved
@@ -3557,11 +3557,8 @@
 	struct station *station;
 #ifdef HAVE_DBUS
 	struct l_dbus *dbus = dbus_get_bus();
-<<<<<<< HEAD
 #endif
-=======
 	bool autoconnect = true;
->>>>>>> c96812a5
 
 	station = l_new(struct station, 1);
 	watchlist_init(&station->state_watches, NULL);
@@ -3579,12 +3576,7 @@
 
 	l_queue_push_head(station_list, station);
 
-<<<<<<< HEAD
-	station_set_autoconnect(station, true);
-
 #ifdef HAVE_DBUS
-=======
->>>>>>> c96812a5
 	l_dbus_object_add_interface(dbus, netdev_get_path(netdev),
 					IWD_STATION_INTERFACE, station);
 #endif
@@ -3597,10 +3589,12 @@
 	station_fill_scan_freq_subsets(station);
 
 	if (iwd_is_developer_mode()) {
+#ifdef HAVE_DBUS
 		l_dbus_object_add_interface(dbus,
 					netdev_get_path(station->netdev),
 					IWD_STATION_DEBUG_INTERFACE,
 					station);
+#endif
 		autoconnect = false;
 	}
 
@@ -4132,16 +4126,13 @@
 					station_setup_diagnostic_interface,
 					station_destroy_diagnostic_interface,
 					false);
-<<<<<<< HEAD
-#endif
-=======
 	if (iwd_is_developer_mode())
 		l_dbus_register_interface(dbus_get_bus(),
 					IWD_STATION_DEBUG_INTERFACE,
 					station_setup_debug_interface,
 					NULL,
 					false);
->>>>>>> c96812a5
+#endif
 
 	if (!l_settings_get_uint(iwd_get_config(), "General",
 					"ManagementFrameProtection",
