/*
 *
 *  Wireless daemon for Linux
 *
 *  Copyright (C) 2018-2019  Intel Corporation. All rights reserved.
 *
 *  This library is free software; you can redistribute it and/or
 *  modify it under the terms of the GNU Lesser General Public
 *  License as published by the Free Software Foundation; either
 *  version 2.1 of the License, or (at your option) any later version.
 *
 *  This library is distributed in the hope that it will be useful,
 *  but WITHOUT ANY WARRANTY; without even the implied warranty of
 *  MERCHANTABILITY or FITNESS FOR A PARTICULAR PURPOSE.  See the GNU
 *  Lesser General Public License for more details.
 *
 *  You should have received a copy of the GNU Lesser General Public
 *  License along with this library; if not, write to the Free Software
 *  Foundation, Inc., 51 Franklin St, Fifth Floor, Boston, MA  02110-1301  USA
 *
 */

#ifdef HAVE_CONFIG_H
#include <config.h>
#endif

#define _GNU_SOURCE
#include <stdio.h>
#include <errno.h>
#include <time.h>
#include <sys/time.h>
#include <limits.h>
#include <linux/if_ether.h>

#include <ell/ell.h>

#include "ell/useful.h"
#include "src/util.h"
#include "src/iwd.h"
#include "src/module.h"
#include "src/common.h"
#include "src/watchlist.h"
#include "src/scan.h"
#include "src/netdev.h"
#include "src/dbus.h"
#include "src/wiphy.h"
#include "src/network.h"
#include "src/knownnetworks.h"
#include "src/ie.h"
#include "src/handshake.h"
#include "src/station.h"
#include "src/blacklist.h"
#include "src/mpdu.h"
#include "src/erp.h"
#include "src/netconfig.h"
#include "src/anqp.h"
#include "src/anqputil.h"
#include "src/diagnostic.h"
#include "src/frame-xchg.h"
#include "src/sysfs.h"
#include "src/band.h"

static struct l_queue *station_list;
static uint32_t netdev_watch;
static uint32_t mfp_setting;
static uint32_t roam_retry_interval;
static bool anqp_disabled;
static bool supports_arp_evict_nocarrier;
static bool supports_ndisc_evict_nocarrier;
static struct watchlist event_watches;

struct station {
	enum station_state state;
	struct watchlist state_watches;
	struct scan_bss *connected_bss;
	struct network *connected_network;
	struct scan_bss *connect_pending_bss;
	struct network *connect_pending_network;
	struct l_queue *autoconnect_list;
	struct l_queue *bss_list;
	struct l_queue *hidden_bss_list_sorted;
	struct l_hashmap *networks;
	struct l_queue *networks_sorted;
	struct l_dbus_message *connect_pending;
	struct l_dbus_message *hidden_pending;
	struct l_dbus_message *disconnect_pending;
	struct l_dbus_message *scan_pending;
	struct l_dbus_message *get_station_pending;
	struct signal_agent *signal_agent;
	uint32_t dbus_scan_id;
	uint32_t quick_scan_id;
	uint32_t hidden_network_scan_id;
	struct l_queue *owe_hidden_scan_ids;

	/* Roaming related members */
	struct timespec roam_min_time;
	struct l_timeout *roam_trigger_timeout;
	uint32_t roam_scan_id;
	uint8_t preauth_bssid[6];

	struct wiphy *wiphy;
	struct netdev *netdev;

	struct l_queue *anqp_pending;

	struct netconfig *netconfig;

	/* Set of frequencies to scan first when attempting a roam */
	struct scan_freq_set *roam_freqs;

	/* Frequencies split into subsets by priority */
	struct scan_freq_set *scan_freqs_order[3];
	unsigned int dbus_scan_subset_idx;

	bool preparing_roam : 1;
	bool roam_scan_full : 1;
	bool signal_low : 1;
	bool ap_directed_roaming : 1;
	bool scanning : 1;
	bool autoconnect : 1;
	bool autoconnect_can_start : 1;
};

struct anqp_entry {
	struct station *station;
	struct network *network;
	uint32_t pending;
};

struct wiphy *station_get_wiphy(struct station *station)
{
	return station->wiphy;
}

struct netdev *station_get_netdev(struct station *station)
{
	return station->netdev;
}

struct network *station_get_connected_network(struct station *station)
{
	return station->connected_network;
}

bool station_is_busy(struct station *station)
{
	if (station->state != STATION_STATE_DISCONNECTED &&
			station->state != STATION_STATE_AUTOCONNECT_FULL &&
			station->state != STATION_STATE_AUTOCONNECT_QUICK)
		return true;

	return false;
}

static bool station_is_autoconnecting(struct station *station)
{
	return station->state == STATION_STATE_AUTOCONNECT_FULL ||
			station->state == STATION_STATE_AUTOCONNECT_QUICK;
}

static bool station_debug_event(struct station *station, const char *name)
{
	struct l_dbus_message *signal;

	if (!iwd_is_developer_mode())
		return true;

	l_debug("StationDebug.Event(%s)", name);

	signal = l_dbus_message_new_signal(dbus_get_bus(),
					netdev_get_path(station->netdev),
					IWD_STATION_DEBUG_INTERFACE, "Event");

	l_dbus_message_set_arguments(signal, "sav", name, 0);

	return l_dbus_send(dbus_get_bus(), signal) != 0;
}

static void station_property_set_scanning(struct station *station,
								bool scanning)
{
	if (station->scanning == scanning)
		return;

	station->scanning = scanning;

#ifdef HAVE_DBUS
	l_dbus_property_changed(dbus_get_bus(),
				netdev_get_path(station->netdev),
					IWD_STATION_INTERFACE, "Scanning");
#endif
}

static void station_enter_state(struct station *station,
						enum station_state state);

static void network_add_foreach(struct network *network, void *user_data)
{
	struct station *station = user_data;

	l_queue_insert(station->autoconnect_list, network,
				network_rank_compare, NULL);
}

static int station_autoconnect_next(struct station *station)
{
	struct network *network;
	int r;

	if (!station->autoconnect_list)
		return -ENOENT;

	while ((network = l_queue_pop_head(station->autoconnect_list))) {
		const char *ssid = network_get_ssid(network);
		struct scan_bss *bss = network_bss_select(network, false);

		l_debug("autoconnect: Trying SSID: %s", ssid);

		if (!bss) {
			l_debug("autoconnect: No suitable BSSes found");
			continue;
		}

		l_debug("autoconnect: '%s' freq: %u, rank: %u, strength: %i",
			util_address_to_string(bss->addr),
			bss->frequency, bss->rank,
			bss->signal_strength);

		r = network_autoconnect(network, bss);
		if (!r) {
			station_enter_state(station,
						STATION_STATE_CONNECTING_AUTO);

			if (station->quick_scan_id) {
				scan_cancel(netdev_get_wdev_id(station->netdev),
						station->quick_scan_id);
				station->quick_scan_id = 0;
				station_property_set_scanning(station, false);
			}

			return 0;
		}

		l_debug("autoconnect: network_autoconnect: %s (%d)",
							strerror(-r), r);
	}

	return -ENOENT;
}

static void station_autoconnect_start(struct station *station)
{
	if (!station->autoconnect_can_start)
		return;

	if (!station_is_autoconnecting(station))
		return;

	if (!l_queue_isempty(station->anqp_pending))
		return;

	if (!l_queue_isempty(station->owe_hidden_scan_ids))
		return;

	if (L_WARN_ON(station->autoconnect_list))
		l_queue_destroy(station->autoconnect_list, NULL);

	l_debug("");

	station->autoconnect_list = l_queue_new();
	station_network_foreach(station, network_add_foreach, station);
	station_autoconnect_next(station);
	station->autoconnect_can_start = false;
}

static void bss_free(void *data)
{
	struct scan_bss *bss = data;

	scan_bss_free(bss);
}

static void network_free(void *data)
{
	struct network *network = data;

	network_remove(network, -ESHUTDOWN);
}

static bool process_network(const void *key, void *data, void *user_data)
{
	struct network *network = data;
	struct station *station = user_data;

	if (!network_bss_list_isempty(network)) {
		bool connected = network == station->connected_network;

		/* Build the network list ordered by rank */
		network_rank_update(network, connected);

		l_queue_insert(station->networks_sorted, network,
				network_rank_compare, NULL);

		return false;
	}

	/* Drop networks that have no more BSSs in range */
	l_debug("No remaining BSSs for SSID: %s -- Removing network",
			network_get_ssid(network));
	network_remove(network, -ERANGE);

	return true;
}

static const char *iwd_network_get_path(struct station *station,
					const char *ssid,
					enum security security)
{
	static char path[256];
	unsigned int pos, i;

	pos = snprintf(path, sizeof(path), "%s/",
					netdev_get_path(station->netdev));

	for (i = 0; ssid[i] && pos < sizeof(path); i++)
		pos += snprintf(path + pos, sizeof(path) - pos, "%02x",
								ssid[i]);

	snprintf(path + pos, sizeof(path) - pos, "_%s",
				security_to_str(security));

	return path;
}

struct network *station_network_find(struct station *station, const char *ssid,
					enum security security)
{
	const char *path = iwd_network_get_path(station, ssid, security);

	return l_hashmap_lookup(station->networks, path);
}

static int bss_signal_strength_compare(const void *a, const void *b, void *user)
{
	const struct scan_bss *new_bss = a;
	const struct scan_bss *bss = b;

	return (bss->signal_strength > new_bss->signal_strength) ? 1 : -1;
}

/*
 * Returns the network object the BSS was added to or NULL if ignored.
 */
static struct network *station_add_seen_bss(struct station *station,
						struct scan_bss *bss)
{
	struct network *network;
	enum security security;
	const char *path;
	char ssid[33];
	uint32_t kbps100 = DIV_ROUND_CLOSEST(bss->data_rate, 100000);

	l_debug("Processing BSS '%s' with SSID: %s, freq: %u, rank: %u, "
			"strength: %i, data_rate: %u.%u",
			util_address_to_string(bss->addr),
			util_ssid_to_utf8(bss->ssid_len, bss->ssid),
			bss->frequency, bss->rank, bss->signal_strength,
			kbps100 / 10, kbps100 % 10);

	if (util_ssid_is_hidden(bss->ssid_len, bss->ssid)) {
		l_debug("BSS has hidden SSID");

		l_queue_insert(station->hidden_bss_list_sorted, bss,
					bss_signal_strength_compare, NULL);
		return NULL;
	}

	memcpy(ssid, bss->ssid, bss->ssid_len);
	ssid[bss->ssid_len] = '\0';

	if (!(bss->capability & IE_BSS_CAP_ESS)) {
		l_debug("Ignoring non-ESS BSS \"%s\"", ssid);
		return NULL;
	}

	if (scan_bss_get_security(bss, &security) < 0)
		return NULL;

	/* Hidden OWE transition network */
	if (security == SECURITY_NONE && bss->rsne && bss->owe_trans) {
		struct ie_owe_transition_info *info = bss->owe_trans;
		/*
		 * WiFi Alliance OWE Specification v1.1 - Section 2.2.1:
		 *
		 * "2. An OWE AP shall use two different SSIDs, one for OWE
		 *     and one for Open"
		 *
		 * "4. The OWE BSS shall include the OWE Transition Mode element
		 *     in all Beacon and Probe Response frames to encapsulate
		 *     the BSSID and SSID of the Open BSS"
		 *
		 * Meaning the hidden SSID should not match the SSID in the
		 * hidden network's OWE IE. Might as well restrict BSSID as well
		 * to be safe.
		 *
		 * In addition this SSID must be a valid utf8 string otherwise
		 * we could not look up the network. Note that this is not true
		 * for the open BSS IE, it can be non-utf8.
		 */
		if (!util_ssid_is_utf8(info->ssid_len, info->ssid))
			return NULL;

		if (!memcmp(info->ssid, bss->ssid, bss->ssid_len))
			return NULL;

		if (!memcmp(info->bssid, bss->addr, 6))
			return NULL;

		memcpy(ssid, info->ssid, info->ssid_len);
		ssid[info->ssid_len] = '\0';

		l_debug("Found hidden OWE network, using %s for network lookup",
				ssid);
	}

	path = iwd_network_get_path(station, ssid, security);

	network = l_hashmap_lookup(station->networks, path);
	if (!network) {
		network = network_create(station, ssid, security);

		if (!network_register(network, path)) {
			network_remove(network, -EINVAL);
			return NULL;
		}

		l_hashmap_insert(station->networks,
					network_get_path(network), network);
		l_debug("Added new Network \"%s\" security %s",
			network_get_ssid(network), security_to_str(security));
	}

	network_bss_add(network, bss);

	return network;
}

static bool bss_match(const void *a, const void *b)
{
	const struct scan_bss *bss_a = a;
	const struct scan_bss *bss_b = b;

	if (memcmp(bss_a->addr, bss_b->addr, sizeof(bss_a->addr)))
		return false;

	if (bss_a->ssid_len != bss_b->ssid_len)
		return false;

	return !memcmp(bss_a->ssid, bss_b->ssid, bss_a->ssid_len);
}

struct bss_expiration_data {
	struct scan_bss *connected_bss;
	uint64_t now;
	const struct scan_freq_set *freqs;
};

#define SCAN_RESULT_BSS_RETENTION_TIME (30 * 1000000)

static bool bss_free_if_expired(void *data, void *user_data)
{
	struct scan_bss *bss = data;
	struct bss_expiration_data *expiration_data = user_data;

	if (bss == expiration_data->connected_bss)
		/* Do not expire the currently connected BSS. */
		return false;

	/* Keep any BSSes that are not on the frequency list */
	if (!scan_freq_set_contains(expiration_data->freqs, bss->frequency))
		return false;

	if (l_time_before(expiration_data->now,
			bss->time_stamp + SCAN_RESULT_BSS_RETENTION_TIME))
		return false;

	bss_free(bss);

	return true;
}

static void station_bss_list_remove_expired_bsses(struct station *station,
					const struct scan_freq_set *freqs)
{
	struct bss_expiration_data data = {
		.now = l_time_now(),
		.connected_bss = station->connected_bss,
		.freqs = freqs,
	};

	l_queue_foreach_remove(station->bss_list, bss_free_if_expired, &data);
}

struct nai_search {
	struct network *network;
	const char **realms;
};

static bool match_nai_realms(const struct network_info *info, void *user_data)
{
	struct nai_search *search = user_data;

	if (!network_info_match_nai_realm(info, search->realms))
		return false;

	network_set_info(search->network, (struct network_info *) info);

	return true;
}

static bool match_pending(const void *a, const void *b)
{
	const struct anqp_entry *entry = a;

	return entry->pending != 0;
}

static void remove_anqp(void *data)
{
	struct anqp_entry *entry = data;

	if (entry->pending)
		anqp_cancel(entry->pending);

	l_free(entry);
}

static bool anqp_entry_foreach(void *data, void *user_data)
{
	struct anqp_entry *e = data;

	WATCHLIST_NOTIFY(&event_watches, station_event_watch_func_t,
				STATION_EVENT_ANQP_FINISHED, e->network);

	remove_anqp(e);

	return true;
}

static void station_anqp_response_cb(enum anqp_result result,
					const void *anqp, size_t anqp_len,
					void *user_data)
{
	struct anqp_entry *entry = user_data;
	struct station *station = entry->station;
	struct network *network = entry->network;
	struct anqp_iter iter;
	uint16_t id;
	uint16_t len;
	const void *data;
	char **realms = NULL;
	struct nai_search search;

	l_debug("");

	if (result != ANQP_SUCCESS) {
		/* TODO: try next BSS */
		goto request_done;
	}

	anqp_iter_init(&iter, anqp, anqp_len);

	while (anqp_iter_next(&iter, &id, &len, &data)) {
		switch (id) {
		case ANQP_NAI_REALM:
			if (realms)
				break;

			realms = anqp_parse_nai_realms(data, len);
			if (!realms)
				goto request_done;

			break;
		default:
			continue;
		}
	}

	if (!realms)
		goto request_done;

	search.network = network;
	search.realms = (const char **)realms;

	known_networks_foreach(match_nai_realms, &search);

	l_strv_free(realms);

request_done:
	entry->pending = 0;

	/* Return if there are other pending requests */
	if (l_queue_find(station->anqp_pending, match_pending, NULL))
		return;

	/* Notify all watchers now that every ANQP request has finished */
	l_queue_foreach_remove(station->anqp_pending, anqp_entry_foreach, NULL);

	station_autoconnect_start(station);
}

static bool station_start_anqp(struct station *station, struct network *network,
					struct scan_bss *bss)
{
	uint8_t anqp[256];
	uint8_t *ptr = anqp;
	struct anqp_entry *entry;

	if (!bss->hs20_capable)
		return false;

	/* Network already has ANQP data/HESSID */
	if (network_get_info(network))
		return false;

	if (anqp_disabled) {
		l_debug("Not querying AP for ANQP data (disabled)");
		return false;
	}

	entry = l_new(struct anqp_entry, 1);
	entry->station = station;
	entry->network = network;

	l_put_le16(ANQP_QUERY_LIST, ptr);
	ptr += 2;
	l_put_le16(2, ptr);
	ptr += 2;
	l_put_le16(ANQP_NAI_REALM, ptr);
	ptr += 2;
	l_put_le16(ANQP_VENDOR_SPECIFIC, ptr);
	ptr += 2;
	/* vendor length */
	l_put_le16(7, ptr);
	ptr += 2;
	*ptr++ = 0x50;
	*ptr++ = 0x6f;
	*ptr++ = 0x9a;
	*ptr++ = 0x11; /* HS20 ANQP Element type */
	*ptr++ = ANQP_HS20_QUERY_LIST;
	*ptr++ = 0; /* reserved */
	*ptr++ = ANQP_HS20_OSU_PROVIDERS_NAI_LIST;

	/*
	 * TODO: Additional roaming consortiums can be queried if indicated
	 * by the roaming consortium IE. The IE contains up to the first 3, and
	 * these are checked in hs20_find_settings_file.
	 */

	entry->pending = anqp_request(netdev_get_wdev_id(station->netdev),
				netdev_get_address(station->netdev), bss, anqp,
				ptr - anqp, station_anqp_response_cb,
				entry, NULL);
	if (!entry->pending) {
		l_free(entry);
		return false;
	}

	l_queue_push_head(station->anqp_pending, entry);

	WATCHLIST_NOTIFY(&event_watches, station_event_watch_func_t,
				STATION_EVENT_ANQP_STARTED, network);
	return true;
}

static bool network_has_open_pair(struct network *network, struct scan_bss *owe)
{
	const struct l_queue_entry *entry;
	struct ie_owe_transition_info *owe_info = owe->owe_trans;

	for (entry = network_bss_list_get_entries(network); entry;
				entry = entry->next) {
		struct scan_bss *open = entry->data;
		struct ie_owe_transition_info *open_info = open->owe_trans;

		/* AP does not advertise owe transition */
		if (!open_info)
			continue;

		/*
		 * Check if this is an Open/Hidden pair:
		 *
		 * Open SSID equals the SSID in OWE IE
		 * Open BSSID equals the BSSID in OWE IE
		 *
		 * OWE SSID equals the SSID in Open IE
		 * OWE BSSID equals the BSSID in Open IE
		 */
		if (open->ssid_len == owe_info->ssid_len &&
				open_info->ssid_len == owe->ssid_len &&
				!memcmp(open->ssid, owe_info->ssid,
					open->ssid_len) &&
				!memcmp(open_info->ssid, owe->ssid,
					owe->ssid_len) &&
				!memcmp(open->addr, owe_info->bssid, 6) &&
				!memcmp(open_info->bssid, owe->addr, 6))
			return true;
	}

	return false;
}

static bool station_owe_transition_results(int err, struct l_queue *bss_list,
					const struct scan_freq_set *freqs,
					void *userdata)
{
	struct network *network = userdata;
	struct station *station = network_get_station(network);
	struct scan_bss *bss;

	station_property_set_scanning(station, false);

	if (err)
		goto done;

	while ((bss = l_queue_pop_head(bss_list))) {
		/*
		 * Don't handle the open BSS, hidden BSS, BSS with no OWE
		 * Transition IE, or an IE with a non-utf8 SSID
		 */
		if (!bss->rsne || !bss->owe_trans ||
				util_ssid_is_hidden(bss->ssid_len, bss->ssid) ||
				!util_ssid_is_utf8(bss->owe_trans->ssid_len,
							bss->owe_trans->ssid))
			goto free;

		/* Check if we have an open BSS that matches */
		if (!network_has_open_pair(network, bss))
			goto free;

		l_debug("Adding OWE transition network "MAC" to %s",
				MAC_STR(bss->addr), network_get_ssid(network));

		l_queue_push_tail(station->bss_list, bss);
		network_bss_add(network, bss);

		continue;

free:
		scan_bss_free(bss);
	}

	l_queue_destroy(bss_list, NULL);

done:
	l_queue_pop_head(station->owe_hidden_scan_ids);

	WATCHLIST_NOTIFY(&event_watches, station_event_watch_func_t,
				STATION_EVENT_OWE_HIDDEN_FINISHED, network);

	station_autoconnect_start(station);

	return err == 0;
}

static void station_owe_transition_triggered(int err, void *user_data)
{
	struct network *network = user_data;
	struct station *station = network_get_station(network);

	if (err < 0) {
		l_debug("OWE transition scan trigger failed: %i", err);

		l_queue_pop_head(station->owe_hidden_scan_ids);

		WATCHLIST_NOTIFY(&event_watches, station_event_watch_func_t,
				STATION_EVENT_OWE_HIDDEN_FINISHED, network);

		return;
	}

	l_debug("OWE transition scan triggered");

	station_property_set_scanning(station, true);
}

static void foreach_add_owe_scan(struct network *network, void *data)
{
	struct station *station = data;
	const struct l_queue_entry *entry;
	struct l_queue *list = NULL;
	uint32_t id;

	if (network_get_security(network) != SECURITY_NONE)
		return;

	for (entry = network_bss_list_get_entries(network); entry;
				entry = entry->next) {
		struct scan_bss *open = entry->data;

		if (!open->owe_trans)
			continue;

		/* only want the open networks with WFA OWE IE */
		if (open->rsne)
			continue;

		/* BSS already in network object */
		if (network_bss_find_by_addr(network, open->owe_trans->bssid))
			continue;

		if (!list)
			list = l_queue_new();

		l_queue_push_tail(list, open);
	}

	if (!list)
		return;

	id = scan_owe_hidden(netdev_get_wdev_id(station->netdev), list,
				station_owe_transition_triggered,
				station_owe_transition_results, network, NULL);

	l_queue_destroy(list, NULL);

	if (!id)
		return;

	if (!station->owe_hidden_scan_ids)
		station->owe_hidden_scan_ids = l_queue_new();

	l_queue_push_tail(station->owe_hidden_scan_ids, L_UINT_TO_PTR(id));

	WATCHLIST_NOTIFY(&event_watches, station_event_watch_func_t,
				STATION_EVENT_OWE_HIDDEN_STARTED, network);
}

static void station_process_owe_transition_networks(struct station *station)
{
	station_network_foreach(station, foreach_add_owe_scan, station);
}

static bool bss_free_if_ssid_not_utf8(void *data, void *user_data)
{
	struct scan_bss *bss = data;

	if (util_ssid_is_hidden(bss->ssid_len, bss->ssid))
		return false;

	if (util_ssid_is_utf8(bss->ssid_len, bss->ssid))
		return false;

	l_debug("Dropping scan_bss '%s', with non-utf8 SSID",
			util_address_to_string(bss->addr));
	bss_free(bss);
	return true;
}

/*
 * Used when scan results were obtained; either from scan running
 * inside station module or scans running in other state machines, e.g. wsc
 */
void station_set_scan_results(struct station *station,
					struct l_queue *new_bss_list,
					const struct scan_freq_set *freqs,
					bool trigger_autoconnect)
{
	const struct l_queue_entry *bss_entry;
	struct network *network;

	l_queue_foreach_remove(new_bss_list, bss_free_if_ssid_not_utf8, NULL);

	while ((network = l_queue_pop_head(station->networks_sorted)))
		network_bss_list_clear(network);

	l_queue_clear(station->hidden_bss_list_sorted, NULL);

	l_queue_destroy(station->autoconnect_list, NULL);
	station->autoconnect_list = NULL;

	station_bss_list_remove_expired_bsses(station, freqs);

	for (bss_entry = l_queue_get_entries(station->bss_list); bss_entry;
						bss_entry = bss_entry->next) {
		struct scan_bss *old_bss = bss_entry->data;
		struct scan_bss *new_bss;

		new_bss = l_queue_find(new_bss_list, bss_match, old_bss);
		if (new_bss) {
			if (old_bss == station->connected_bss)
				station->connected_bss = new_bss;

			bss_free(old_bss);

			continue;
		}

		if (old_bss == station->connected_bss) {
			l_warn("Connected BSS not in scan results");
			station->connected_bss->rank = 0;
		}

		l_queue_push_tail(new_bss_list, old_bss);
	}

	l_queue_destroy(station->bss_list, NULL);

	for (bss_entry = l_queue_get_entries(new_bss_list); bss_entry;
						bss_entry = bss_entry->next) {
		struct scan_bss *bss = bss_entry->data;
		struct network *network = station_add_seen_bss(station, bss);

		if (!network)
			continue;

		/* Cached BSS entry, this should have been processed already */
		if (!scan_freq_set_contains(freqs, bss->frequency))
			continue;

		station_start_anqp(station, network, bss);
	}

	station->bss_list = new_bss_list;

	l_hashmap_foreach_remove(station->networks, process_network, station);

	station->autoconnect_can_start = trigger_autoconnect;
	station_autoconnect_start(station);
}

static void station_reconnect(struct station *station);

static void station_handshake_event(struct handshake_state *hs,
					enum handshake_event event,
					void *user_data, ...)
{
	struct station *station = user_data;
	struct network *network = station->connected_network;
	va_list args;

	va_start(args, user_data);

	switch (event) {
	case HANDSHAKE_EVENT_STARTED:
		l_debug("Handshaking");
		break;
	case HANDSHAKE_EVENT_SETTING_KEYS:
		l_debug("Setting keys");

		/* If we got here, then our settings work.  Update if needed */
		network_sync_settings(network);
		break;
	case HANDSHAKE_EVENT_FAILED:
		netdev_handshake_failed(hs, va_arg(args, int));
		break;
	case HANDSHAKE_EVENT_REKEY_FAILED:
		l_warn("Unable to securely rekey on this hw/kernel...");
		station_reconnect(station);
		break;
	case HANDSHAKE_EVENT_TRANSITION_DISABLE:
	{
		const uint8_t *td = va_arg(args, const uint8_t *);
		size_t len = va_arg(args, size_t);

		network_set_transition_disable(network, td, len);
		break;
	}
	case HANDSHAKE_EVENT_COMPLETE:
	case HANDSHAKE_EVENT_SETTING_KEYS_FAILED:
	case HANDSHAKE_EVENT_EAP_NOTIFY:
	case HANDSHAKE_EVENT_P2P_IP_REQUEST:
		/*
		 * currently we don't care about any other events. The
		 * netdev_connect_cb will notify us when the connection is
		 * complete.
		 */
		break;
	}

	va_end(args);
}

static int station_build_handshake_rsn(struct handshake_state *hs,
					struct wiphy *wiphy,
					struct network *network,
					struct scan_bss *bss)
{
	const struct l_settings *settings = iwd_get_config();
	enum security security = network_get_security(network);
	bool add_mde = false;
	struct erp_cache_entry *erp_cache = NULL;
	struct ie_rsn_info bss_info;
	uint8_t rsne_buf[256];
	struct ie_rsn_info info;
	uint8_t *ap_ie;
	bool disable_ocv;
	enum band_freq band;

	memset(&info, 0, sizeof(info));

	if (!band_freq_to_channel(bss->frequency, &band))
		goto not_supported;

	memset(&bss_info, 0, sizeof(bss_info));
	scan_bss_get_rsn_info(bss, &bss_info);

	if (bss_info.akm_suites & (IE_RSN_AKM_SUITE_FILS_SHA256 |
				IE_RSN_AKM_SUITE_FILS_SHA384))
		hs->support_fils = true;

	/*
	 * If this network 8021x we might have a set of cached EAP keys. If so
	 * wiphy may select FILS if supported by the AP.
	 */
	if (security == SECURITY_8021X && hs->support_fils)
		erp_cache = network_get_erp_cache(network);

	info.akm_suites = wiphy_select_akm(wiphy, bss, security,
						&bss_info, erp_cache != NULL);

	/*
	 * Special case for OWE. With OWE we still need to build up the
	 * handshake object with AKM/cipher info since OWE does the full 4-way
	 * handshake. But if this is a non-OWE open network, we can skip this.
	 */
	if (security == SECURITY_NONE &&
			!(info.akm_suites & IE_RSN_AKM_SUITE_OWE))
		goto open_network;

	if (!info.akm_suites)
		goto not_supported;

	info.pairwise_ciphers = wiphy_select_cipher(wiphy,
					bss_info.pairwise_ciphers);
	info.group_cipher = wiphy_select_cipher(wiphy,
					bss_info.group_cipher);

	if (!info.pairwise_ciphers || !info.group_cipher)
		goto not_supported;

	/* Management frame protection is explicitly off for OSEN */
	if (info.akm_suites & IE_RSN_AKM_SUITE_OSEN) {
		info.group_management_cipher =
					IE_RSN_CIPHER_SUITE_NO_GROUP_TRAFFIC;
		goto build_ie;
	}

	switch (mfp_setting) {
	case 0:
		if (band != BAND_FREQ_6_GHZ)
			break;

		l_error("MFP turned off by [General].ManagementFrameProtection,"
				" 6GHz frequencies are disabled");
		goto not_supported;
	case 1:
		info.group_management_cipher =
			wiphy_select_cipher(wiphy,
				bss_info.group_management_cipher);
		info.mfpc = info.group_management_cipher != 0;

		if (band != BAND_FREQ_6_GHZ)
			break;

		if (!info.mfpc)
			goto not_supported;

		/*
		 * 802.11ax Section 12.12.2
		 * The STA shall use management frame protection
		 * (MFPR=1) when using RSN.
		 */
		info.mfpr = true;

		break;
	case 2:
		info.group_management_cipher =
			wiphy_select_cipher(wiphy,
				bss_info.group_management_cipher);

		/*
		 * MFP required on our side, but AP doesn't support MFP
		 * or cipher mismatch
		 */
		if (info.group_management_cipher == 0)
			goto not_supported;

		info.mfpc = true;
		info.mfpr = true;
		break;
	}

	if (bss_info.mfpr && !info.mfpc)
		goto not_supported;

build_ie:
	if (!l_settings_get_bool(settings, "General", "DisableOCV",
					&disable_ocv))
		disable_ocv = false;

	/*
	 * Obviously do not enable OCV if explicitly disabled or no AP support.
	 *
	 * Not obviously hostapd rejects OCV support if MFPC is not enabled.
	 * This is not really specified by the spec, but we have to work around
	 * this limitation.
	 *
	 * Another limitation is full mac cards. With limited testing it was
	 * seen that they do not include the OCI in the 4-way handshake yet
	 * still advertise the capability. Because of this OCV is disabled if
	 * any offload features are detected (since IWD prefers to use offload).
	 */
	info.ocvc = !disable_ocv && bss_info.ocvc && info.mfpc &&
			!wiphy_can_offload(wiphy);

	/*
	 * IEEE 802.11-2020 9.4.2.24.4 states extended key IDs can only be used
	 * with CCMP/GCMP cipher suites. We also only enable support if the AP
	 * also indicates support.
	 */
	if (wiphy_supports_ext_key_id(wiphy) && bss_info.extended_key_id &&
			info.pairwise_ciphers == IE_RSN_CIPHER_SUITE_CCMP)
		info.extended_key_id = true;

	/* RSN takes priority */
	if (bss->rsne) {
		ap_ie = bss->rsne;
		ie_build_rsne(&info, rsne_buf);
	} else if (bss->wpa) {
		ap_ie = bss->wpa;
		ie_build_wpa(&info, rsne_buf);
	} else if (bss->osen) {
		ap_ie = bss->osen;
		ie_build_osen(&info, rsne_buf);
	} else
		goto not_supported;

	if (!handshake_state_set_authenticator_ie(hs, ap_ie))
		goto not_supported;

	if (!handshake_state_set_supplicant_ie(hs, rsne_buf))
		goto not_supported;

	if (IE_AKM_IS_FT(info.akm_suites))
		add_mde = true;

	/*
	 * If FILS was chosen, the ERP cache has been verified to exist. Take
	 * a reference now so it remains valid (in case of expiration) until
	 * FILS starts.
	 */
	if (IE_AKM_IS_FILS(hs->akm_suite))
		hs->erp_cache = erp_cache;
	else if (erp_cache)
		erp_cache_put(erp_cache);

open_network:
	if (security == SECURITY_NONE)
		/* Perform FT association if available */
		add_mde = bss->mde_present;

	if (add_mde) {
		uint8_t mde[5];

		/* The MDE advertised by the BSS must be passed verbatim */
		mde[0] = IE_TYPE_MOBILITY_DOMAIN;
		mde[1] = 3;
		memcpy(mde + 2, bss->mde, 3);

		handshake_state_set_mde(hs, mde);
	}

	return 0;

not_supported:
	if (erp_cache)
		erp_cache_put(erp_cache);

	return -ENOTSUP;
}

static struct handshake_state *station_handshake_setup(struct station *station,
							struct network *network,
							struct scan_bss *bss)
{
	struct wiphy *wiphy = station->wiphy;
	const struct network_info *info = network_get_info(network);
	struct handshake_state *hs;
	const struct iovec *vendor_ies;
	size_t iov_elems = 0;
	struct ie_fils_ip_addr_request_info fils_ip_req;

	hs = netdev_handshake_state_new(station->netdev);

	handshake_state_set_event_func(hs, station_handshake_event, station);

	if (station_build_handshake_rsn(hs, wiphy, network, bss) < 0)
		goto not_supported;

	handshake_state_set_authenticator_rsnxe(hs, bss->rsnxe);

	if (network_handshake_setup(network, bss, hs) < 0)
		goto not_supported;

	vendor_ies = network_info_get_extra_ies(info, bss, &iov_elems);
	handshake_state_set_vendor_ies(hs, vendor_ies, iov_elems);

	/*
	 * It can't hurt to try the FILS IP Address Assigment independent of
	 * which auth-proto is actually used.
	 */
	if (station->netconfig && netconfig_get_fils_ip_req(station->netconfig,
								&fils_ip_req)) {
		hs->fils_ip_req_ie = l_malloc(32);
		ie_build_fils_ip_addr_request(&fils_ip_req, hs->fils_ip_req_ie);
	}

	return hs;

not_supported:
	handshake_state_free(hs);
	return NULL;
}

static bool new_scan_results(int err, struct l_queue *bss_list,
				const struct scan_freq_set *freqs,
				void *userdata)
{
	struct station *station = userdata;

	station_property_set_scanning(station, false);

	if (err)
		return false;

	station_set_scan_results(station, bss_list, freqs, false);

	station_process_owe_transition_networks(station);

	station->autoconnect_can_start = true;
	station_autoconnect_start(station);

	return true;
}

static void periodic_scan_trigger(int err, void *user_data)
{
	struct station *station = user_data;

	station_property_set_scanning(station, true);
}

static void periodic_scan_stop(struct station *station)
{
	uint64_t id = netdev_get_wdev_id(station->netdev);

	if (scan_periodic_stop(id))
		station_property_set_scanning(station, false);
}

static bool station_needs_hidden_network_scan(struct station *station)
{
	if (!known_networks_has_hidden())
		return false;

	if (station_is_autoconnecting(station))
		return true;

	return !l_queue_isempty(station->hidden_bss_list_sorted);
}

static uint32_t station_scan_trigger(struct station *station,
					struct scan_freq_set *freqs,
					scan_trigger_func_t triggered,
					scan_notify_func_t notify,
					scan_destroy_func_t destroy)
{
	uint64_t id = netdev_get_wdev_id(station->netdev);
	struct scan_parameters params;

	memset(&params, 0, sizeof(params));
	params.flush = true;
	params.freqs = freqs;

	if (wiphy_can_randomize_mac_addr(station->wiphy) ||
			station->connected_bss ||
				station_needs_hidden_network_scan(station)) {
		/* If we're connected, HW cannot randomize our MAC */
		if (!station->connected_bss)
			params.randomize_mac_addr_hint = true;

		return scan_active_full(id, &params, triggered, notify,
					station, destroy);
	}

	return scan_passive_full(id, &params, triggered, notify,
					station, destroy);
}

static bool station_quick_scan_results(int err, struct l_queue *bss_list,
					const struct scan_freq_set *freqs,
					void *userdata)
{
	struct station *station = userdata;

	station_property_set_scanning(station, false);

	if (err)
		goto done;

	station_set_scan_results(station, bss_list, freqs, false);

	station_process_owe_transition_networks(station);

	station->autoconnect_can_start = true;
	station_autoconnect_start(station);

done:
	if (station->state == STATION_STATE_AUTOCONNECT_QUICK)
		/*
		 * If we're still in AUTOCONNECT_QUICK state, then autoconnect
		 * failed to find any candidates. Transition to AUTOCONNECT_FULL
		 */
		station_enter_state(station, STATION_STATE_AUTOCONNECT_FULL);

	return err == 0;
}

static void station_quick_scan_triggered(int err, void *user_data)
{
	struct station *station = user_data;

	if (err < 0) {
		l_debug("Quick scan trigger failed: %i", err);

		station_enter_state(station, STATION_STATE_AUTOCONNECT_FULL);

		return;
	}

	l_debug("Quick scan triggered for %s",
					netdev_get_name(station->netdev));

	station_property_set_scanning(station, true);
}

static void station_quick_scan_destroy(void *userdata)
{
	struct station *station = userdata;

	station->quick_scan_id = 0;
}

static int station_quick_scan_trigger(struct station *station)
{
	struct scan_freq_set *known_freq_set;

	known_freq_set = known_networks_get_recent_frequencies(5);
	if (!known_freq_set)
		return -ENODATA;

	if (!wiphy_constrain_freq_set(station->wiphy, known_freq_set)) {
		scan_freq_set_free(known_freq_set);
		return -ENOTSUP;
	}

	station->quick_scan_id = station_scan_trigger(station,
						known_freq_set,
						station_quick_scan_triggered,
						station_quick_scan_results,
						station_quick_scan_destroy);
	scan_freq_set_free(known_freq_set);

	if (!station->quick_scan_id)
		return -EIO;

	return 0;
}

static const char *station_state_to_string(enum station_state state)
{
	switch (state) {
	case STATION_STATE_DISCONNECTED:
		return "disconnected";
	case STATION_STATE_AUTOCONNECT_QUICK:
		return "autoconnect_quick";
	case STATION_STATE_AUTOCONNECT_FULL:
		return "autoconnect_full";
	case STATION_STATE_CONNECTING:
		return "connecting";
	case STATION_STATE_CONNECTING_AUTO:
		return "connecting (auto)";
	case STATION_STATE_CONNECTED:
		return "connected";
	case STATION_STATE_DISCONNECTING:
		return "disconnecting";
	case STATION_STATE_ROAMING:
		return "roaming";
	}

	return "invalid";
}

static void station_set_evict_nocarrier(struct station *station, bool value)
{
	char *v = value ? "1" : "0";

	if (supports_arp_evict_nocarrier)
		sysfs_write_ipv4_setting(netdev_get_name(station->netdev),
					"arp_evict_nocarrier", v);

	if (supports_ndisc_evict_nocarrier)
		sysfs_write_ipv6_setting(netdev_get_name(station->netdev),
					"ndisc_evict_nocarrier", v);
}

/*
 * Handles dropping ARP (IPv4) and neighbor advertisements (IPv6) settings.
 */
static void station_set_drop_neighbor_discovery(struct station *station,
						bool value)
{
	char *v = value ? "1" : "0";

	sysfs_write_ipv4_setting(netdev_get_name(station->netdev),
				"drop_gratuitous_arp", v);
	sysfs_write_ipv6_setting(netdev_get_name(station->netdev),
				"drop_unsolicited_na", v);
}

static void station_set_drop_unicast_l2_multicast(struct station *station,
							bool value)
{
	char *v = value ? "1" : "0";

	sysfs_write_ipv4_setting(netdev_get_name(station->netdev),
				"drop_unicast_in_l2_multicast", v);
	sysfs_write_ipv6_setting(netdev_get_name(station->netdev),
				"drop_unicast_in_l2_multicast", v);
}

static void station_enter_state(struct station *station,
						enum station_state state)
{
	uint64_t id = netdev_get_wdev_id(station->netdev);
#ifdef HAVE_DBUS
	struct l_dbus *dbus = dbus_get_bus();
#endif
	bool disconnected;

	l_debug("Old State: %s, new state: %s",
			station_state_to_string(station->state),
			station_state_to_string(state));

#ifdef HAVE_DBUS
	disconnected = !station_is_busy(station);

	if ((disconnected && state > STATION_STATE_AUTOCONNECT_FULL) ||
			(!disconnected && state != station->state))
		l_dbus_property_changed(dbus, netdev_get_path(station->netdev),
					IWD_STATION_INTERFACE, "State");
#endif

	station->state = state;

	switch (state) {
	case STATION_STATE_AUTOCONNECT_QUICK:
		if (!station_quick_scan_trigger(station))
			break;

		station->state = STATION_STATE_AUTOCONNECT_FULL;
		/* Fall through */
	case STATION_STATE_AUTOCONNECT_FULL:
		scan_periodic_start(id, periodic_scan_trigger,
					new_scan_results, station);
		break;
	case STATION_STATE_CONNECTING:
	case STATION_STATE_CONNECTING_AUTO:
		/* Refresh the ordered network list */
		network_rank_update(station->connected_network, true);
		l_queue_remove(station->networks_sorted,
					station->connected_network);
		l_queue_insert(station->networks_sorted,
					station->connected_network,
					network_rank_compare, NULL);

#ifdef HAVE_DBUS
		l_dbus_property_changed(dbus, netdev_get_path(station->netdev),
				IWD_STATION_INTERFACE, "ConnectedNetwork");
		l_dbus_property_changed(dbus,
				network_get_path(station->connected_network),
				IWD_NETWORK_INTERFACE, "Connected");
#endif

		periodic_scan_stop(station);
		break;
	case STATION_STATE_CONNECTED:
#ifdef HAVE_DBUS
		l_dbus_object_add_interface(dbus,
					netdev_get_path(station->netdev),
					IWD_STATION_DIAGNOSTIC_INTERFACE,
					station);
#endif
		periodic_scan_stop(station);

		station_set_evict_nocarrier(station, true);

		/*
		 * Hotspot Specification 2.0 - Section 6.5
		 *
		 * " - Shall drop all received {gratuitous ARP, unsolicited
		 *     Neighbor Advertisement} messages when the Proxy ARP field
		 *     is set to 1 in the Extended Capabilities element of the
		 *     serving AP.
		 *
		 *   - When the serving AP transmits frames containing an HS2.0
		 *     Indication element in which the value of the DGAF Disable
		 *     bit subfield is set to 0, the mobile device should
		 *     discard all received unicast IP packets that were
		 *     decrypted using the GTK"
		 */
		if (station->connected_bss->proxy_arp)
			station_set_drop_neighbor_discovery(station, true);
		if (station->connected_bss->hs20_dgaf_disable)
			station_set_drop_unicast_l2_multicast(station, true);

		break;
	case STATION_STATE_DISCONNECTED:
		periodic_scan_stop(station);

		station_set_evict_nocarrier(station, true);
		station_set_drop_neighbor_discovery(station, false);
		station_set_drop_unicast_l2_multicast(station, false);
		break;
	case STATION_STATE_DISCONNECTING:
		break;
	case STATION_STATE_ROAMING:
		station_set_evict_nocarrier(station, false);
		break;
	}

	WATCHLIST_NOTIFY(&station->state_watches,
				station_state_watch_func_t, station->state);
}

enum station_state station_get_state(struct station *station)
{
	return station->state;
}

uint32_t station_add_state_watch(struct station *station,
					station_state_watch_func_t func,
					void *user_data,
					station_destroy_func_t destroy)
{
	return watchlist_add(&station->state_watches, func, user_data, destroy);
}

bool station_remove_state_watch(struct station *station, uint32_t id)
{
	return watchlist_remove(&station->state_watches, id);
}

uint32_t station_add_event_watch(station_event_watch_func_t func,
				void *user_data,
				station_destroy_func_t destroy)
{
	return watchlist_add(&event_watches, func, user_data, destroy);
}

void station_remove_event_watch(uint32_t id)
{
	watchlist_remove(&event_watches, id);
}

bool station_set_autoconnect(struct station *station, bool autoconnect)
{
	if (station->autoconnect == autoconnect)
		return true;

	station->autoconnect = autoconnect;

	if (station->state == STATION_STATE_DISCONNECTED && autoconnect)
		station_enter_state(station, STATION_STATE_AUTOCONNECT_QUICK);

	if (station_is_autoconnecting(station) && !autoconnect)
		station_enter_state(station, STATION_STATE_DISCONNECTED);

	if (iwd_is_developer_mode())
		l_dbus_property_changed(dbus_get_bus(),
				netdev_get_path(station->netdev),
				IWD_STATION_DEBUG_INTERFACE, "AutoConnect");

	return true;
}

static void station_roam_state_clear(struct station *station)
{
	l_debug("%u", netdev_get_ifindex(station->netdev));

	l_timeout_remove(station->roam_trigger_timeout);
	station->roam_trigger_timeout = NULL;
	station->preparing_roam = false;
	station->roam_scan_full = false;
	station->signal_low = false;
	station->roam_min_time.tv_sec = 0;

	if (station->roam_scan_id)
		scan_cancel(netdev_get_wdev_id(station->netdev),
						station->roam_scan_id);

	if (station->roam_freqs) {
		scan_freq_set_free(station->roam_freqs);
		station->roam_freqs = NULL;
	}
}

static void station_reset_connection_state(struct station *station)
{
	struct network *network = station->connected_network;
#ifdef HAVE_DBUS
	struct l_dbus *dbus = dbus_get_bus();
#endif

	l_debug("%u", netdev_get_ifindex(station->netdev));

	if (!network)
		return;

	station_roam_state_clear(station);

	/* Refresh the ordered network list */
	network_rank_update(station->connected_network, false);
	l_queue_remove(station->networks_sorted, station->connected_network);
	l_queue_insert(station->networks_sorted, station->connected_network,
				network_rank_compare, NULL);

	station->connected_bss = NULL;
	station->connected_network = NULL;

#ifdef HAVE_DBUS
	l_dbus_property_changed(dbus, netdev_get_path(station->netdev),
				IWD_STATION_INTERFACE, "ConnectedNetwork");
	l_dbus_property_changed(dbus, network_get_path(network),
				IWD_NETWORK_INTERFACE, "Connected");
	l_dbus_object_remove_interface(dbus, netdev_get_path(station->netdev),
				IWD_STATION_DIAGNOSTIC_INTERFACE);
<<<<<<< HEAD
#endif
=======

	/*
	 * Perform this step last since calling network_disconnected() might
	 * result in the removal of the network (for example if provisioning
	 * a new hidden network fails with an incorrect pasword).
	 */
	if (station->state == STATION_STATE_CONNECTED ||
			station->state == STATION_STATE_CONNECTING ||
			station->state == STATION_STATE_CONNECTING_AUTO ||
			station->state == STATION_STATE_ROAMING)
		network_disconnected(network);
>>>>>>> 099700a1
}

static void station_disassociated(struct station *station)
{
	l_debug("%u", netdev_get_ifindex(station->netdev));

	if (station->netconfig)
		netconfig_reset(station->netconfig);

	station_reset_connection_state(station);

	station_enter_state(station, STATION_STATE_DISCONNECTED);

	if (station->autoconnect)
		station_enter_state(station, STATION_STATE_AUTOCONNECT_QUICK);
}

static void station_roam_timeout_rearm(struct station *station, int seconds);
static int station_roam_scan(struct station *station,
				struct scan_freq_set *freq_set);

static uint32_t station_freq_from_neighbor_report(const uint8_t *country,
		struct ie_neighbor_report_info *info, enum band_freq *out_band)
{
	enum band_freq band;
	uint32_t freq;

	if (info->oper_class == 0) {
		/*
		 * Some Cisco APs report all operating class values as 0
		 * in the Neighbor Report Responses.  Work around this by
		 * using the most likely operating class for the channel
		 * number as the 2.4GHz and 5GHz bands happen to mostly
		 * use channels in two disjoint ranges.
		 */
		if (info->channel_num >= 1 && info->channel_num <= 14)
			band = BAND_FREQ_2_4_GHZ;
		else if (info->channel_num >= 36 && info->channel_num <= 169)
			band = BAND_FREQ_5_GHZ;
		else {
			l_debug("Ignored: 0 oper class with an unusual "
				"channel number");

			return 0;
		}
	} else {
		band = band_oper_class_to_band(country, info->oper_class);
		if (!band) {
			l_debug("Ignored: unsupported oper class");

			return 0;
		}
	}

	freq = band_channel_to_freq(info->channel_num, band);
	if (!freq) {
		l_debug("Ignored: unsupported channel");

		return 0;
	}

	if (out_band)
		*out_band = band;

	return freq;
}

static void parse_neighbor_report(struct station *station,
					const uint8_t *reports,
					size_t reports_len,
					struct scan_freq_set **set)
{
	struct ie_tlv_iter iter;
	int count_md = 0, count_no_md = 0;
	struct scan_freq_set *freq_set_md, *freq_set_no_md;
	uint32_t current_freq = 0;
	struct handshake_state *hs = netdev_get_handshake(station->netdev);
	const struct scan_freq_set *supported =
				wiphy_get_supported_freqs(station->wiphy);

	freq_set_md = scan_freq_set_new();
	freq_set_no_md = scan_freq_set_new();

	ie_tlv_iter_init(&iter, reports, reports_len);

	/* First see if any of the reports contain the MD bit set */
	while (ie_tlv_iter_next(&iter)) {
		struct ie_neighbor_report_info info;
		uint32_t freq;
		enum band_freq band;
		const uint8_t *cc = NULL;

		if (ie_tlv_iter_get_tag(&iter) != IE_TYPE_NEIGHBOR_REPORT)
			continue;

		if (ie_parse_neighbor_report(&iter, &info) < 0)
			continue;

		l_debug("Neighbor report received for %s: ch %i "
				"(oper class %i), %s",
				util_address_to_string(info.addr),
				(int) info.channel_num, (int) info.oper_class,
				info.md ? "MD set" : "MD not set");

		if (station->connected_bss->cc_present)
			cc = station->connected_bss->cc;

		freq = station_freq_from_neighbor_report(cc, &info, &band);
		if (!freq)
			continue;

		/* Skip if the band is not supported */
		if (!(band & wiphy_get_supported_bands(station->wiphy)))
			continue;

		/* Skip if frequency is not supported */
		if (!scan_freq_set_contains(supported, freq))
			continue;

		if (!memcmp(info.addr,
				station->connected_bss->addr, ETH_ALEN)) {
			/*
			 * If this report is for the current AP, don't add
			 * it to any of the lists yet.  We will need to scan
			 * its channel because it may still be the best ranked
			 * or the only visible AP.
			 */
			current_freq = freq;

			continue;
		}

		/* Add the frequency to one of the lists */
		if (info.md && hs->mde) {
			scan_freq_set_add(freq_set_md, freq);

			count_md += 1;
		} else {
			scan_freq_set_add(freq_set_no_md, freq);

			count_no_md += 1;
		}
	}

	if (!current_freq)
		current_freq = station->connected_bss->frequency;

	/*
	 * If there are neighbor reports with the MD bit set then the bit
	 * is probably valid so scan only the frequencies of the neighbors
	 * with that bit set, which will allow us to use Fast Transition.
	 * Some APs, such as those based on hostapd do not set the MD bit
	 * even if the neighbor is within the MD.
	 *
	 * In any case we only select the frequencies here and will check
	 * the IEs in the scan results as the authoritative information
	 * on whether we can use Fast Transition, and rank BSSes based on
	 * that.
	 *
	 * TODO: possibly save the neighbors from outside the MD and if
	 * none of the ones in the MD end up working, try a non-FT
	 * transition to those neighbors.  We should be using a
	 * blacklisting mechanism (for both initial connection and
	 * transitions) so that cound_md would not count the
	 * BSSes already used and when it goes down to 0 we'd
	 * automatically fall back to the non-FT candidates and then to
	 * full scan.
	 */
	if (count_md) {
		scan_freq_set_add(freq_set_md, current_freq);
		*set = freq_set_md;
		scan_freq_set_free(freq_set_no_md);
	} else if (count_no_md) {
		scan_freq_set_add(freq_set_no_md, current_freq);
		*set = freq_set_no_md;
		scan_freq_set_free(freq_set_md);
	} else {
		scan_freq_set_free(freq_set_no_md);
		scan_freq_set_free(freq_set_md);
		*set = NULL;
	}
}

static void station_early_neighbor_report_cb(struct netdev *netdev, int err,
						const uint8_t *reports,
						size_t reports_len,
						void *user_data)
{
	struct station *station = user_data;

	if (err == -ENODEV)
		return;

	l_debug("ifindex: %u, error: %d(%s)",
			netdev_get_ifindex(station->netdev),
			err, err < 0 ? strerror(-err) : "");

	if (!reports || err)
		return;

	parse_neighbor_report(station, reports, reports_len,
				&station->roam_freqs);
}

static bool station_can_fast_transition(struct handshake_state *hs,
					struct scan_bss *bss)
{
	uint16_t mdid;

	if (!hs->mde)
		return false;

	if (ie_parse_mobility_domain_from_data(hs->mde, hs->mde[1] + 2,
						&mdid, NULL, NULL) < 0)
		return false;

	if (!(bss->mde_present && l_get_le16(bss->mde) == mdid))
		return false;

	if (hs->supplicant_ie != NULL) {
		struct ie_rsn_info rsn_info;

		if (!IE_AKM_IS_FT(hs->akm_suite))
			return false;

		if (scan_bss_get_rsn_info(bss, &rsn_info) < 0)
			return false;

		if (!IE_AKM_IS_FT(rsn_info.akm_suites))
			return false;
	}

	return true;
}

static void station_ft_ds_action_start(struct station *station)
{
	struct handshake_state *hs = netdev_get_handshake(station->netdev);
	uint16_t mdid;
	const struct l_queue_entry *entry;
	struct scan_bss *bss;
	struct ie_rsn_info rsn_info;

	if (!station_can_fast_transition(hs, station->connected_bss) ||
						!(hs->mde[4] & 1))
		return;

	if (ie_parse_mobility_domain_from_data(hs->mde, hs->mde[1] + 2,
						&mdid, NULL, NULL) < 0)
		return;

	for (entry = network_bss_list_get_entries(station->connected_network);
						entry; entry = entry->next) {
		bss = entry->data;

		if (bss == station->connected_bss)
			continue;

		if (mdid != l_get_le16(bss->mde))
			continue;

		if (scan_bss_get_rsn_info(bss, &rsn_info) < 0)
			continue;

		if (!IE_AKM_IS_FT(rsn_info.akm_suites))
			continue;

		/*
		 * Fire and forget. Netdev will maintain a cache of responses
		 * and when the time comes these can be referenced for a roam
		 */
		netdev_fast_transition_over_ds_action(station->netdev, bss);
	}
}

static void station_roamed(struct station *station)
{
	station->roam_scan_full = false;

	/*
	 * Schedule another roaming attempt in case the signal continues to
	 * remain low. A subsequent high signal notification will cancel it.
	 */
	if (station->signal_low)
		station_roam_timeout_rearm(station, roam_retry_interval);

	if (station->netconfig)
		netconfig_reconfigure(station->netconfig,
					!supports_arp_evict_nocarrier);

	if (station->roam_freqs) {
		scan_freq_set_free(station->roam_freqs);
		station->roam_freqs = NULL;
	}

	if (station->connected_bss->cap_rm_neighbor_report) {
		if (netdev_neighbor_report_req(station->netdev,
					station_early_neighbor_report_cb) < 0)
			l_warn("Could not request neighbor report");
	}

	station_ft_ds_action_start(station);

	station_enter_state(station, STATION_STATE_CONNECTED);
}

static void station_roam_retry(struct station *station)
{
	/*
	 * If we're still connected to the old BSS, only clear preparing_roam
	 * and reattempt in 60 seconds if signal level is still low at that
	 * time.
	 */
	station->preparing_roam = false;
	station->roam_scan_full = false;
	station->ap_directed_roaming = false;

	if (station->signal_low)
		station_roam_timeout_rearm(station, roam_retry_interval);
}

static void station_roam_failed(struct station *station)
{
	l_debug("%u", netdev_get_ifindex(station->netdev));

	/*
	 * If we attempted a reassociation or a fast transition, and ended up
	 * here then we are now disconnected.
	 */
	if (station->state == STATION_STATE_ROAMING) {
		station_disassociated(station);
		return;
	}

	/*
	 * We were told by the AP to roam, but failed.  Try ourselves or
	 * wait for the AP to tell us to roam again
	 */
	if (station->ap_directed_roaming)
		goto delayed_retry;

	/*
	 * If we tried a limited scan, failed and the signal is still low,
	 * repeat with a full scan right away
	 */
	if (station->signal_low && !station->roam_scan_full) {
		/*
		 * Since we're re-using roam_scan_id, explicitly cancel
		 * the scan here, so that the destroy callback is not called
		 * after the return of this function
		 */
		scan_cancel(netdev_get_wdev_id(station->netdev),
						station->roam_scan_id);

		if (!station_roam_scan(station, NULL))
			return;
	}

delayed_retry:
	station_roam_retry(station);
}

static void station_netconfig_event_handler(enum netconfig_event event,
							void *user_data)
{
	struct station *station = user_data;

	switch (event) {
	case NETCONFIG_EVENT_CONNECTED:
		station_enter_state(station, STATION_STATE_CONNECTED);

		break;
	default:
		l_error("station: Unsupported netconfig event: %d.", event);
		break;
	}
}

static void station_reassociate_cb(struct netdev *netdev,
					enum netdev_result result,
					void *event_data,
					void *user_data)
{
	struct station *station = user_data;

	l_debug("%u, result: %d", netdev_get_ifindex(station->netdev), result);

	if (station->state != STATION_STATE_ROAMING)
		return;

	if (result == NETDEV_RESULT_OK)
		station_roamed(station);
	else
		station_roam_failed(station);
}

static void station_fast_transition_cb(struct netdev *netdev,
					enum netdev_result result,
					void *event_data,
					void *user_data)
{
	struct station *station = user_data;

	l_debug("%u, result: %d", netdev_get_ifindex(station->netdev), result);

	if (station->state != STATION_STATE_ROAMING)
		return;

	if (result == NETDEV_RESULT_OK)
		station_roamed(station);
	else
		station_roam_failed(station);
}

static void station_netdev_event(struct netdev *netdev, enum netdev_event event,
					void *event_data, void *user_data);

static void station_transition_reassociate(struct station *station,
						struct scan_bss *bss,
						struct handshake_state *new_hs)
{
	if (netdev_reassociate(station->netdev, bss, station->connected_bss,
				new_hs, station_netdev_event,
				station_reassociate_cb, station) < 0) {
		handshake_state_free(new_hs);
		station_roam_failed(station);
		return;
	}

	station->connected_bss = bss;
	station->preparing_roam = false;
	station_enter_state(station, STATION_STATE_ROAMING);
}

static bool bss_match_bssid(const void *a, const void *b)
{
	const struct scan_bss *bss = a;
	const uint8_t *bssid = b;

	return !memcmp(bss->addr, bssid, sizeof(bss->addr));
}

static void station_preauthenticate_cb(struct netdev *netdev,
					enum netdev_result result,
					const uint8_t *pmk, void *user_data)
{
	struct station *station = user_data;
	struct network *connected = station->connected_network;
	struct scan_bss *bss;
	struct handshake_state *new_hs;

	l_debug("%u, result: %d", netdev_get_ifindex(station->netdev), result);

	if (!station->preparing_roam || result == NETDEV_RESULT_ABORTED)
		return;

	bss = l_queue_find(station->bss_list, bss_match_bssid,
				station->preauth_bssid);
	if (!bss) {
		l_error("Roam target BSS not found");
		station_roam_failed(station);
		return;
	}

	new_hs = station_handshake_setup(station, connected, bss);
	if (!new_hs) {
		l_error("station_handshake_setup failed");

		station_roam_failed(station);
		return;
	}

	if (result == NETDEV_RESULT_OK) {
		uint8_t pmkid[16];
		uint8_t rsne_buf[300];
		struct ie_rsn_info rsn_info;

		handshake_state_set_pmk(new_hs, pmk, 32);
		handshake_state_set_authenticator_address(new_hs,
					station->preauth_bssid);
		handshake_state_set_supplicant_address(new_hs,
					netdev_get_address(station->netdev));

		/*
		 * Rebuild the RSNE to include the negotiated PMKID.  Note
		 * supplicant_ie can't be a WPA IE here, including because
		 * the WPA IE doesn't have a capabilities field and
		 * target_rsne->preauthentication would have been false in
		 * station_transition_start.
		 */
		ie_parse_rsne_from_data(new_hs->supplicant_ie,
					new_hs->supplicant_ie[1] + 2,
					&rsn_info);

		handshake_state_get_pmkid(new_hs, pmkid);

		rsn_info.num_pmkids = 1;
		rsn_info.pmkids = pmkid;

		ie_build_rsne(&rsn_info, rsne_buf);
		handshake_state_set_supplicant_ie(new_hs, rsne_buf);
	}

	station_transition_reassociate(station, bss, new_hs);
}

static void station_transition_start(struct station *station,
							struct scan_bss *bss)
{
	struct handshake_state *hs = netdev_get_handshake(station->netdev);
	struct network *connected = station->connected_network;
	enum security security = network_get_security(connected);
	struct handshake_state *new_hs;
	struct ie_rsn_info cur_rsne, target_rsne;
	int ret;

	l_debug("%u, target %s", netdev_get_ifindex(station->netdev),
			util_address_to_string(bss->addr));

	/* Reset AP roam flag, at this point the roaming behaves the same */
	station->ap_directed_roaming = false;

	/* Can we use Fast Transition? */
	if (station_can_fast_transition(hs, bss)) {
		const struct network_info *info = network_get_info(connected);
		const struct iovec *vendor_ies;
		size_t iov_elems = 0;

		/* Rebuild handshake RSN for target AP */
		if (station_build_handshake_rsn(hs, station->wiphy,
				station->connected_network, bss) < 0) {
			l_error("rebuilding handshake rsne failed");
			station_roam_failed(station);
			return;
		}

		/* Reset the vendor_ies in case they're different */
		vendor_ies = network_info_get_extra_ies(info, bss, &iov_elems);
		handshake_state_set_vendor_ies(hs, vendor_ies, iov_elems);

		if ((hs->mde[4] & 1)) {
			ret = netdev_fast_transition_over_ds(station->netdev,
					bss, station->connected_bss,
					station_fast_transition_cb);
			/* No action responses from this BSS, try over air */
			if (ret == -ENOENT)
				goto try_over_air;
			else if (ret < 0) {
				/*
				 * If we are here FT-over-air will not work
				 * either (identical checks) so try again later.
				 */
				station_roam_retry(station);
				return;
			}
		} else {
try_over_air:
			if (netdev_fast_transition(station->netdev, bss,
					station->connected_bss,
					station_fast_transition_cb) < 0) {
				station_roam_failed(station);
				return;
			}
		}

		station->connected_bss = bss;
		station->preparing_roam = false;
		station_enter_state(station, STATION_STATE_ROAMING);

		return;
	}

	/* Non-FT transition */

	/*
	 * FT not available, we can try preauthentication if available.
	 * 802.11-2012 section 11.5.9.2:
	 * "A STA shall not use preauthentication within the same mobility
	 * domain if AKM suite type 00-0F-AC:3 or 00-0F-AC:4 is used in
	 * the current association."
	 */
	if (security == SECURITY_8021X &&
			scan_bss_get_rsn_info(station->connected_bss,
						&cur_rsne) >= 0 &&
			scan_bss_get_rsn_info(bss, &target_rsne) >= 0 &&
			cur_rsne.preauthentication &&
			target_rsne.preauthentication) {
		/*
		 * Both the current and the target AP support
		 * pre-authentication and we're using 8021x authentication so
		 * attempt to pre-authenticate and reassociate afterwards.
		 * If the pre-authentication fails or times out we simply
		 * won't supply any PMKID when reassociating.
		 * Remain in the preparing_roam state.
		 */
		memcpy(station->preauth_bssid, bss->addr, ETH_ALEN);

		if (netdev_preauthenticate(station->netdev, bss,
						station_preauthenticate_cb,
						station) >= 0)
			return;
	}

	new_hs = station_handshake_setup(station, connected, bss);
	if (!new_hs) {
		l_error("station_handshake_setup failed in reassociation");
		station_roam_failed(station);
		return;
	}

	station_transition_reassociate(station, bss, new_hs);
}

static void station_roam_scan_triggered(int err, void *user_data)
{
	struct station *station = user_data;

	if (err) {
		station_roam_failed(station);
		return;
	}

	station_debug_event(station, "roam-scan-triggered");

	/*
	 * Do not update the Scanning property as we won't be updating the
	 * list of networks.
	 */
}

static bool station_roam_scan_notify(int err, struct l_queue *bss_list,
					const struct scan_freq_set *freqs,
					void *userdata)
{
	struct station *station = userdata;
	struct network *network = station->connected_network;
	struct handshake_state *hs = netdev_get_handshake(station->netdev);
	struct scan_bss *bss;
	struct scan_bss *best_bss = NULL;
	double best_bss_rank = 0.0;
	static const double RANK_FT_FACTOR = 1.3;
	uint16_t mdid;
	enum security orig_security, security;
	bool seen = false;

	if (err) {
		station_roam_failed(station);
		return false;
	}

	/*
	 * Do not call station_set_scan_results because this may have been
	 * a partial scan.  We could at most update the current networks' BSS
	 * list in its station->networks entry.
	 */

	orig_security = network_get_security(network);

	if (hs->mde)
		ie_parse_mobility_domain_from_data(hs->mde, hs->mde[1] + 2,
							&mdid, NULL, NULL);

	/*
	 * BSSes in the bss_list come already ranked with their initial
	 * association preference rank value.  We only need to add preference
	 * for BSSes that are within the FT Mobility Domain so as to favor
	 * Fast Roaming, if it is supported.
	 */

	while ((bss = l_queue_pop_head(bss_list))) {
		double rank;

		/* Skip the BSS we are connected to if doing an AP roam */
		if (station->ap_directed_roaming && !memcmp(bss->addr,
				station->connected_bss->addr, 6))
			goto next;

		/* Skip result if it is not part of the ESS */

		if (bss->ssid_len != hs->ssid_len ||
				memcmp(bss->ssid, hs->ssid, hs->ssid_len))
			goto next;

		if (scan_bss_get_security(bss, &security) < 0)
			goto next;

		if (security != orig_security)
			goto next;

		seen = true;

		if (network_can_connect_bss(network, bss) < 0)
			goto next;

		if (blacklist_contains_bss(bss->addr))
			goto next;

		rank = bss->rank;

		if (hs->mde && bss->mde_present && l_get_le16(bss->mde) == mdid)
			rank *= RANK_FT_FACTOR;

		if (rank > best_bss_rank) {
			if (best_bss)
				scan_bss_free(best_bss);

			best_bss = bss;
			best_bss_rank = rank;

			continue;
		}

next:
		scan_bss_free(bss);
	}

	l_queue_destroy(bss_list, NULL);

	if (!seen)
		goto fail_free_bss;

	/* See if we have anywhere to roam to */
	if (!best_bss || scan_bss_addr_eq(best_bss, station->connected_bss)) {
		station_debug_event(station, "no-roam-candidates");
		goto fail_free_bss;
	}

	bss = network_bss_find_by_addr(network, best_bss->addr);
	if (bss) {
		network_bss_update(network, best_bss);
		l_queue_remove(station->bss_list, bss);
		scan_bss_free(bss);

		l_queue_insert(station->bss_list, best_bss,
				scan_bss_rank_compare, NULL);
	} else {
		network_bss_add(network, best_bss);
		l_queue_push_tail(station->bss_list, best_bss);
	}

	station_transition_start(station, best_bss);

	return true;

fail_free_bss:
	if (best_bss)
		scan_bss_free(best_bss);

	station_roam_failed(station);

	return true;
}

static void station_roam_scan_destroy(void *userdata)
{
	struct station *station = userdata;

	station->roam_scan_id = 0;
}

static int station_roam_scan(struct station *station,
				struct scan_freq_set *freq_set)
{
	struct scan_parameters params = { .freqs = freq_set, .flush = true };

	l_debug("ifindex: %u", netdev_get_ifindex(station->netdev));

	if (station->connected_network) {
		const char *ssid = network_get_ssid(station->connected_network);
		/* Use direct probe request */
		params.ssid = (const uint8_t *)ssid;
		params.ssid_len = strlen(ssid);
	}

	if (!freq_set)
		station->roam_scan_full = true;

	station->roam_scan_id =
		scan_active_full(netdev_get_wdev_id(station->netdev), &params,
					station_roam_scan_triggered,
					station_roam_scan_notify, station,
					station_roam_scan_destroy);

	if (!station->roam_scan_id)
		return -EIO;

	return 0;
}

static int station_roam_scan_known_freqs(struct station *station)
{
	const struct network_info *info = network_get_info(
						station->connected_network);
	struct scan_freq_set *freqs = network_info_get_roam_frequencies(info,
					station->connected_bss->frequency, 5);
	int r;

	if (!freqs)
		return -ENODATA;

	r = station_roam_scan(station, freqs);
	scan_freq_set_free(freqs);
	return r;
}

static void station_neighbor_report_cb(struct netdev *netdev, int err,
					const uint8_t *reports,
					size_t reports_len, void *user_data)
{
	struct station *station = user_data;
	struct scan_freq_set *freq_set;
	int r;

	if (err == -ENODEV)
		return;

	l_debug("ifindex: %u, error: %d(%s)",
			netdev_get_ifindex(station->netdev),
			err, err < 0 ? strerror(-err) : "");

	/*
	 * Check if we're still attempting to roam -- if dbus Disconnect
	 * had been called in the meantime we just abort the attempt.
	 */
	if (!station->preparing_roam || err == -ENODEV)
		return;

	if (!reports || err) {
		r = station_roam_scan_known_freqs(station);

		if (r == -ENODATA)
			l_debug("no neighbor report results or known freqs");

		if (r < 0)
			station_roam_failed(station);

		return;
	}

	parse_neighbor_report(station, reports, reports_len, &freq_set);

	r = station_roam_scan(station, freq_set);

	if (freq_set)
		scan_freq_set_free(freq_set);

	if (r < 0)
		station_roam_failed(station);
}

static void station_roam_trigger_cb(struct l_timeout *timeout, void *user_data)
{
	struct station *station = user_data;
	int r;

	l_debug("%u", netdev_get_ifindex(station->netdev));

	l_timeout_remove(station->roam_trigger_timeout);
	station->roam_trigger_timeout = NULL;
	station->preparing_roam = true;

	/*
	 * If current BSS supports Neighbor Reports, narrow the scan down
	 * to channels occupied by known neighbors in the ESS. If no neighbor
	 * report was obtained upon connection, request one now. This isn't
	 * 100% reliable as the neighbor lists are not required to be
	 * complete or current.  It is likely still better than doing a
	 * full scan.  10.11.10.1: "A neighbor report may not be exhaustive
	 * either by choice, or due to the fact that there may be neighbor
	 * APs not known to the AP."
	 */
	if (station->roam_freqs) {
		if (station_roam_scan(station, station->roam_freqs) == 0) {
			l_debug("Using cached neighbor report for roam");
			return;
		}
	} else if (station->connected_bss->cap_rm_neighbor_report) {
		if (netdev_neighbor_report_req(station->netdev,
					station_neighbor_report_cb) == 0) {
			l_debug("Requesting neighbor report for roam");
			return;
		}
	}

	r = station_roam_scan_known_freqs(station);
	if (r == -ENODATA)
		l_debug("No neighbor report or known frequencies, roam failed");

	if (r < 0)
		station_roam_failed(station);
}

static void station_roam_timeout_rearm(struct station *station, int seconds)
{
	struct timespec now, min_timeout;

	clock_gettime(CLOCK_MONOTONIC, &now);

	min_timeout = now;
	min_timeout.tv_sec += seconds;

	if (station->roam_min_time.tv_sec < min_timeout.tv_sec ||
			(station->roam_min_time.tv_sec == min_timeout.tv_sec &&
			 station->roam_min_time.tv_nsec < min_timeout.tv_nsec))
		station->roam_min_time = min_timeout;

	seconds = station->roam_min_time.tv_sec - now.tv_sec +
		(station->roam_min_time.tv_nsec > now.tv_nsec ? 1 : 0);

	station->roam_trigger_timeout =
		l_timeout_create(seconds, station_roam_trigger_cb,
								station, NULL);
}

static bool station_cannot_roam(struct station *station)
{
	const struct l_settings *config = iwd_get_config();
	bool disabled;

	/*
	 * Disable roaming with hardware that can roam automatically. Note this
	 * is now required for recent kernels which have CQM event support on
	 * this type of hardware (e.g. brcmfmac).
	 */
	if (wiphy_supports_firmware_roam(station->wiphy))
		return true;

	if (!l_settings_get_bool(config, "Scan", "DisableRoamingScan",
								&disabled))
		disabled = false;

	return disabled || station->preparing_roam ||
					station->state == STATION_STATE_ROAMING;
}

#define WNM_REQUEST_MODE_PREFERRED_CANDIDATE_LIST	(1 << 0)
#define WNM_REQUEST_MODE_TERMINATION_IMMINENT		(1 << 3)
#define WNM_REQUEST_MODE_ESS_DISASSOCIATION_IMMINENT	(1 << 4)

static void station_ap_directed_roam(struct station *station,
					const struct mmpdu_header *hdr,
					const void *body, size_t body_len)
{
	uint32_t pos = 0;
	uint8_t req_mode;
	uint16_t dtimer;
	uint8_t valid_interval;

	l_debug("ifindex: %u", netdev_get_ifindex(station->netdev));

	if (station_cannot_roam(station))
		return;

	if (body_len < 7)
		goto format_error;

	/*
	 * First two bytes are checked by the frame watch (WNM category and
	 * WNM action). The third is the dialog token which is not relevant
	 * because we did not send a BSS transition query -- so skip these
	 * first three bytes.
	 */
	pos += 3;

	req_mode = l_get_u8(body + pos);
	pos++;

	/*
	 * TODO: Disassociation timer and validity interval are currently not
	 * used since the BSS transition request is being handled immediately.
	 */
	dtimer = l_get_le16(body + pos);
	pos += 2;
	valid_interval = l_get_u8(body + pos);
	pos++;

	l_debug("roam: BSS transition received from AP: " MAC", "
			"Disassociation Time: %u, "
			"Validity interval: %u, Address3: " MAC,
			MAC_STR(hdr->address_2),
			dtimer, valid_interval,
			MAC_STR(hdr->address_3));

	/* check req_mode for optional values */
	if (req_mode & WNM_REQUEST_MODE_TERMINATION_IMMINENT) {
		if (pos + 12 > body_len)
			goto format_error;

		pos += 12;
	}

	if (req_mode & WNM_REQUEST_MODE_ESS_DISASSOCIATION_IMMINENT) {
		uint8_t url_len;

		if (pos + 1 > body_len)
			goto format_error;

		url_len = l_get_u8(body + pos);
		pos++;

		if (pos + url_len > body_len)
			goto format_error;

		pos += url_len;
	}

	if (station->state != STATION_STATE_CONNECTED) {
		l_debug("roam: unexpected AP directed roam -- ignore");
		return;
	}

	/*
	 * Sanitize the frame to check that it is from our current AP.
	 *
	 * 802.11-2020 Section 9.3.3.1 about Address2:
	 * "If the STA is an AP with dot11MultiBSSDImplemented set to false,
	 * then this address is the BSSID."
	 *
	 * Address3:
	 * "If the STA is an AP or PCP, the Address 3 field is the same as the
	 * Address 2 field."
	 *
	 * For now check that Address2 & Address3 is the same as the connected
	 * BSS address.
	 */
	if (memcmp(hdr->address_2, station->connected_bss, ETH_ALEN) ||
			memcmp(hdr->address_2, hdr->address_3, ETH_ALEN)) {
		l_debug("roam: AP directed roam not from our AP -- ignore");
		return;
	}

	if (station->preparing_roam) {
		l_debug("roam: roam attempt already in progress -- ignore");
		return;
	}

	station->ap_directed_roaming = true;
	station->preparing_roam = true;

	l_timeout_remove(station->roam_trigger_timeout);
	station->roam_trigger_timeout = NULL;

	if (req_mode & WNM_REQUEST_MODE_PREFERRED_CANDIDATE_LIST) {
		l_debug("roam: AP sent a preferred candidate list");
		station_neighbor_report_cb(station->netdev, 0, body + pos,
				body_len - pos, station);
	} else {
		l_debug("roam: AP did not include a preferred candidate list");
		if (station_roam_scan(station, NULL) < 0)
			station_roam_failed(station);
	}

	return;

format_error:
	l_debug("bad AP roam frame formatting");
}

static void station_low_rssi(struct station *station)
{
	if (station->signal_low)
		return;

	station->signal_low = true;

	if (station_cannot_roam(station))
		return;

	/* Set a 5-second initial timeout */
	station_roam_timeout_rearm(station, 5);
}

static void station_ok_rssi(struct station *station)
{
	l_timeout_remove(station->roam_trigger_timeout);
	station->roam_trigger_timeout = NULL;

	station->signal_low = false;
	station->roam_min_time.tv_sec = 0;
}

static void station_event_roamed(struct station *station, struct scan_bss *new)
{
	struct scan_bss *stale;

	network_bss_update(station->connected_network, new);

	/* Remove new BSS if it exists in past scan results */
	stale = l_queue_remove_if(station->bss_list, bss_match_bssid,
					new->addr);
	if (stale)
		scan_bss_free(stale);

	station->connected_bss = new;

	l_queue_insert(station->bss_list, new, scan_bss_rank_compare, NULL);

	station_roamed(station);
}

static void station_event_channel_switched(struct station *station,
						const uint32_t freq)
{
	struct network *network = station->connected_network;

	station->connected_bss->frequency = freq;

	network_bss_update(network, station->connected_bss);
}

static void station_rssi_level_changed(struct station *station,
					uint8_t level_idx);

static bool station_try_next_bss(struct station *station)
{
	struct scan_bss *next;
	int ret;

	next = network_bss_select(station->connected_network, false);

	if (!next)
		return false;

	ret = __station_connect_network(station, station->connected_network,
						next);
	if (ret < 0)
		return false;

	l_debug("Attempting to connect to next BSS "MAC, MAC_STR(next->addr));

	return true;
}

static bool station_retry_with_reason(struct station *station,
					uint16_t reason_code)
{
	/*
	 * We don't want to cause a retry and blacklist if the password was
	 * incorrect. Otherwise we would just continue to fail.
	 *
	 * Other reason codes can be added here if its decided we want to
	 * fail in those cases.
	 */
	if (reason_code == MMPDU_REASON_CODE_PREV_AUTH_NOT_VALID ||
			reason_code == MMPDU_REASON_CODE_IEEE8021X_FAILED)
		return false;

	blacklist_add_bss(station->connected_bss->addr);

	return station_try_next_bss(station);
}

/* A bit more concise for trying to fit these into 80 characters */
#define IS_TEMPORARY_STATUS(code) \
	((code) == MMPDU_STATUS_CODE_DENIED_UNSUFFICIENT_BANDWIDTH || \
	(code) == MMPDU_STATUS_CODE_DENIED_POOR_CHAN_CONDITIONS || \
	(code) == MMPDU_STATUS_CODE_REJECTED_WITH_SUGG_BSS_TRANS || \
	(code) == MMPDU_STATUS_CODE_DENIED_NO_MORE_STAS)

static bool station_retry_with_status(struct station *station,
					uint16_t status_code)
{
	/*
	 * Certain Auth/Assoc failures should not cause a timeout blacklist.
	 * In these cases we want to only temporarily blacklist the BSS until
	 * the connection is complete.
	 *
	 * TODO: The WITH_SUGG_BSS_TRANS case should also include a neighbor
	 *       report IE in the frame. This would allow us to target a
	 *       specific BSS on our next attempt. There is currently no way to
	 *       obtain that IE, but this should be done in the future.
	 */
	if (IS_TEMPORARY_STATUS(status_code))
		network_blacklist_add(station->connected_network,
						station->connected_bss);
	else
		blacklist_add_bss(station->connected_bss->addr);

	return station_try_next_bss(station);
}

static void station_connect_ok(struct station *station)
{
	struct handshake_state *hs = netdev_get_handshake(station->netdev);

	l_debug("");

	if (station->connect_pending) {
		struct l_dbus_message *reply =
			l_dbus_message_new_method_return(
						station->connect_pending);
		dbus_pending_reply(&station->connect_pending, reply);
	}

	/*
	 * Get a neighbor report now so future roams can avoid waiting for
	 * a report at that time
	 */
	if (station->connected_bss->cap_rm_neighbor_report) {
		if (netdev_neighbor_report_req(station->netdev,
					station_early_neighbor_report_cb) < 0)
			l_warn("Could not request neighbor report");
	}

	station_ft_ds_action_start(station);

	network_connected(station->connected_network);

	if (station->netconfig) {
		if (hs->fils_ip_req_ie && hs->fils_ip_resp_ie) {
			struct ie_fils_ip_addr_response_info info;
			struct ie_tlv_iter iter;
			int r;

			ie_tlv_iter_init(&iter, hs->fils_ip_resp_ie,
						hs->fils_ip_resp_ie[1] + 2);
			if (!L_WARN_ON(unlikely(!ie_tlv_iter_next(&iter))))
				r = ie_parse_fils_ip_addr_response(&iter,
									&info);
			else
				r = -ENOMSG;

			if (r != 0)
				l_debug("Error parsing the FILS IP Address "
					"Assignment response: %s (%i)",
					strerror(-r), -r);
			else if (info.response_pending &&
					info.response_timeout)
				l_debug("FILS IP Address Assignment response "
					"is pending (unsupported)");
			else if (info.response_pending)
				l_debug("FILS IP Address Assignment failed");
			else {
				l_debug("FILS IP Address Assignment response "
					"OK");
				netconfig_handle_fils_ip_resp(
							station->netconfig,
							&info);
			}
		}

		if (L_WARN_ON(!netconfig_configure(station->netconfig,
						station_netconfig_event_handler,
						station)))
			return;
	} else
		station_enter_state(station, STATION_STATE_CONNECTED);
}

static void station_connect_cb(struct netdev *netdev, enum netdev_result result,
					void *event_data, void *user_data)
{
	struct station *station = user_data;
	bool continue_autoconnect;

	l_debug("%u, result: %d", netdev_get_ifindex(station->netdev), result);

	switch (result) {
	case NETDEV_RESULT_OK:
		blacklist_remove_bss(station->connected_bss->addr);
		station_connect_ok(station);
		return;
	case NETDEV_RESULT_HANDSHAKE_FAILED:
		/* reason code in this case */
		if (station_retry_with_reason(station, l_get_u16(event_data)))
			return;

		break;
	case NETDEV_RESULT_AUTHENTICATION_FAILED:
	case NETDEV_RESULT_ASSOCIATION_FAILED:
		/* status code in this case */
		if (station_retry_with_status(station, l_get_u16(event_data)))
			return;

		break;
	default:
		break;
	}

	if (station->connect_pending) {
		struct l_dbus_message *reply;

		if (result == NETDEV_RESULT_ABORTED)
			reply = dbus_error_aborted(station->connect_pending);
		else
			reply = dbus_error_failed(station->connect_pending);

		dbus_pending_reply(&station->connect_pending, reply);
	}

	if (result == NETDEV_RESULT_ABORTED)
		return;

	continue_autoconnect = station->state == STATION_STATE_CONNECTING_AUTO;

	if (station->state == STATION_STATE_CONNECTING) {
		bool during_eapol = result == NETDEV_RESULT_HANDSHAKE_FAILED;
		network_connect_failed(station->connected_network,
								during_eapol);
	}

	station_reset_connection_state(station);
	station_enter_state(station, STATION_STATE_DISCONNECTED);

	if (continue_autoconnect) {
		if (station_autoconnect_next(station) < 0) {
			l_debug("Nothing left on autoconnect list");
			station_enter_state(station,
					STATION_STATE_AUTOCONNECT_FULL);
		}

		return;
	}

	if (station->autoconnect)
		station_enter_state(station, STATION_STATE_AUTOCONNECT_QUICK);
}

static void station_disconnect_event(struct station *station, void *event_data)
{
	l_debug("%u", netdev_get_ifindex(station->netdev));

	/*
	 * If we're connecting, AP deauthenticated us, most likely because
	 * we provided the wrong password or otherwise failed authentication
	 * during the handshaking phase.  Treat this as a connection failure
	 */
	switch (station->state) {
	case STATION_STATE_CONNECTING:
	case STATION_STATE_CONNECTING_AUTO:
		station_connect_cb(station->netdev,
					NETDEV_RESULT_HANDSHAKE_FAILED,
					event_data, station);
		return;
	case STATION_STATE_CONNECTED:
		station_disassociated(station);
		return;
	default:
		break;
	}

	l_warn("Unexpected disconnect event");
}

static void station_netdev_event(struct netdev *netdev, enum netdev_event event,
					void *event_data, void *user_data)
{
	struct station *station = user_data;

	switch (event) {
	case NETDEV_EVENT_AUTHENTICATING:
		l_debug("Authenticating");
		break;
	case NETDEV_EVENT_ASSOCIATING:
		l_debug("Associating");
		break;
	case NETDEV_EVENT_DISCONNECT_BY_AP:
	case NETDEV_EVENT_DISCONNECT_BY_SME:
		station_disconnect_event(station, event_data);
		break;
	case NETDEV_EVENT_RSSI_THRESHOLD_LOW:
		station_low_rssi(station);
		break;
	case NETDEV_EVENT_RSSI_THRESHOLD_HIGH:
		station_ok_rssi(station);
		break;
	case NETDEV_EVENT_RSSI_LEVEL_NOTIFY:
		station_rssi_level_changed(station, l_get_u8(event_data));
		break;
	case NETDEV_EVENT_ROAMING:
		station_enter_state(station, STATION_STATE_ROAMING);
		break;
	case NETDEV_EVENT_ROAMED:
		station_event_roamed(station, (struct scan_bss *) event_data);
		break;
	case NETDEV_EVENT_CHANNEL_SWITCHED:
		station_event_channel_switched(station, l_get_u32(event_data));
		break;
	}
}

int __station_connect_network(struct station *station, struct network *network,
				struct scan_bss *bss)
{
	struct handshake_state *hs;
	int r;

	if (station->netconfig && !netconfig_load_settings(
					station->netconfig,
					network_get_settings(network)))
		return -EINVAL;

	hs = station_handshake_setup(station, network, bss);
	if (!hs)
		return -ENOTSUP;

	r = netdev_connect(station->netdev, bss, hs, NULL, 0,
				station_netdev_event,
				station_connect_cb, station);
	if (r < 0) {
		handshake_state_free(hs);
		return r;
	}

	l_debug("connecting to BSS "MAC, MAC_STR(bss->addr));

	station->connected_bss = bss;
	station->connected_network = network;

	return 0;
}

static void station_disconnect_onconnect_cb(struct netdev *netdev, bool success,
					void *user_data)
{
	struct station *station = user_data;
	int err;

	station_enter_state(station, STATION_STATE_DISCONNECTED);

	err = __station_connect_network(station,
					station->connect_pending_network,
					station->connect_pending_bss);

	station->connect_pending_network = NULL;
	station->connect_pending_bss = NULL;

	if (err < 0) {
#ifdef HAVE_DBUS
		dbus_pending_reply(&station->connect_pending,
					dbus_error_from_errno(err,
						station->connect_pending));
#endif
		return;
	}

	station_enter_state(station, STATION_STATE_CONNECTING);
}

static void station_disconnect_onconnect(struct station *station,
					struct network *network,
					struct scan_bss *bss,
					struct l_dbus_message *message)
{
	if (netdev_disconnect(station->netdev, station_disconnect_onconnect_cb,
								station) < 0) {
#ifdef HAVE_DBUS
		l_dbus_send(dbus_get_bus(),
					dbus_error_from_errno(-EIO, message));
#endif
		return;
	}

	if (station->netconfig)
		netconfig_reset(station->netconfig);

	station_reset_connection_state(station);

	station_enter_state(station, STATION_STATE_DISCONNECTING);

	station->connect_pending_network = network;
	station->connect_pending_bss = bss;

	station->connect_pending = l_dbus_message_ref(message);
}

void station_connect_network(struct station *station, struct network *network,
				struct scan_bss *bss,
				struct l_dbus_message *message)
{
#ifdef HAVE_DBUS
	struct l_dbus *dbus = dbus_get_bus();
#endif
	int err;

	/*
	 * If a hidden scan is not completed, station_is_busy would not
	 * indicate anything is going on so we need to cancel the scan and
	 * fail the connection now.
	 */
	if (station->hidden_network_scan_id) {
		scan_cancel(netdev_get_wdev_id(station->netdev),
				station->hidden_network_scan_id);

#ifdef HAVE_DBUS
		dbus_pending_reply(&station->hidden_pending,
				dbus_error_failed(station->hidden_pending));
#endif
	}

	if (station->quick_scan_id) {
		scan_cancel(netdev_get_wdev_id(station->netdev),
				station->quick_scan_id);
		station->quick_scan_id = 0;
		station_property_set_scanning(station, false);
	}

	if (station_is_busy(station)) {
		station_disconnect_onconnect(station, network, bss, message);

		return;
	}

	err = __station_connect_network(station, network, bss);
	if (err < 0)
		goto error;

	station_enter_state(station, STATION_STATE_CONNECTING);

	station->connect_pending = l_dbus_message_ref(message);

	station_set_autoconnect(station, true);

	return;

error:
#ifdef HAVE_DBUS
	l_dbus_send(dbus, dbus_error_from_errno(err, message));
#else
    return;
#endif
}

static void station_hidden_network_scan_triggered(int err, void *user_data)
{
	struct station *station = user_data;

	l_debug("");

	if (!err)
		return;

	dbus_pending_reply(&station->hidden_pending,
				dbus_error_failed(station->hidden_pending));
}

static bool station_hidden_network_scan_results(int err,
					struct l_queue *bss_list,
					const struct scan_freq_set *freqs,
					void *userdata)
{
	struct station *station = userdata;
	struct network *network_psk;
	struct network *network_open;
	const char *ssid;
	uint8_t ssid_len;
	struct l_dbus_message *msg;
	struct l_dbus_message *error;
	struct scan_bss *bss;

	l_debug("");

	msg = station->hidden_pending;
	station->hidden_pending = NULL;
	/* Zero this now so station_connect_network knows the scan is done */
	station->hidden_network_scan_id = 0;

	if (err) {
		dbus_pending_reply(&msg, dbus_error_failed(msg));
		return false;
	}

	if (!l_dbus_message_get_arguments(msg, "s", &ssid)) {
		dbus_pending_reply(&msg, dbus_error_invalid_args(msg));
		return false;
	}

	ssid_len = strlen(ssid);

	while ((bss = l_queue_pop_head(bss_list))) {
		if (bss->ssid_len != ssid_len ||
					memcmp(bss->ssid, ssid, ssid_len))
			goto next;

		if (bss->owe_trans)
			goto next;

		/*
		 * Override time_stamp so that this entry is removed on
		 * the next scan
		 */
		bss->time_stamp = 0;

		if (station_add_seen_bss(station, bss)) {
			l_queue_push_tail(station->bss_list, bss);

			continue;
		}

next:
		scan_bss_free(bss);
	}

	l_queue_destroy(bss_list, NULL);

	network_psk = station_network_find(station, ssid, SECURITY_PSK);
	network_open = station_network_find(station, ssid, SECURITY_NONE);

	if (!network_psk && !network_open) {
		dbus_pending_reply(&msg, dbus_error_not_found(msg));
		return true;
	}

	if (network_psk && network_open) {
		station_hide_network(station, network_psk);
		station_hide_network(station, network_open);
		dbus_pending_reply(&msg, dbus_error_service_set_overlap(msg));
		return true;
	}

	error = network_connect_new_hidden_network(network_psk ?: network_open,
							msg);

	if (error)
		dbus_pending_reply(&msg, error);
	else
		l_dbus_message_unref(msg);

	return true;
}

static void station_hidden_network_scan_destroy(void *userdata)
{
	struct station *station = userdata;

	station->hidden_network_scan_id = 0;
}

static struct l_dbus_message *station_dbus_connect_hidden_network(
						struct l_dbus *dbus,
						struct l_dbus_message *message,
						void *user_data)
{
	struct station *station = user_data;
	uint64_t id = netdev_get_wdev_id(station->netdev);
	struct scan_parameters params = {
		.flush = true,
		.randomize_mac_addr_hint = false,
	};
	const char *ssid;
	struct network *network;

	l_debug("");

	if (station->hidden_pending)
		return dbus_error_busy(message);

	if (!l_dbus_message_get_arguments(message, "s", &ssid))
		return dbus_error_invalid_args(message);

	if (strlen(ssid) > 32)
		return dbus_error_invalid_args(message);

	if (known_networks_find(ssid, SECURITY_PSK) ||
			known_networks_find(ssid, SECURITY_NONE))
		return dbus_error_already_provisioned(message);

	network = station_network_find(station, ssid, SECURITY_PSK);
	if (!network)
		network = station_network_find(station, ssid, SECURITY_NONE);

	/*
	 * This checks for a corner case where the hidden network was already
	 * found and is in our scan results, but the initial connection failed.
	 * For example, the password was given incorrectly.  In this case the
	 * entry will also be found on the hidden bss list.
	 */
	if (network) {
		const struct l_queue_entry *entry =
			l_queue_get_entries(station->hidden_bss_list_sorted);
		struct scan_bss *target = network_bss_select(network, true);

		/* Treat OWE transition networks special */
		if (target->owe_trans)
			goto not_hidden;

		for (; entry; entry = entry->next) {
			struct scan_bss *bss = entry->data;

			if (!scan_bss_addr_eq(target, bss))
				continue;

			/* We can skip the scan and try to connect right away */
			return network_connect_new_hidden_network(network,
								message);
		}

not_hidden:
		return dbus_error_not_hidden(message);
	}

	params.ssid = (const uint8_t *)ssid;
	params.ssid_len = strlen(ssid);

	/* HW cannot randomize our MAC if connected */
	if (!station->connected_bss)
		params.randomize_mac_addr_hint = true;

	station->hidden_network_scan_id = scan_active_full(id, &params,
				station_hidden_network_scan_triggered,
				station_hidden_network_scan_results,
				station, station_hidden_network_scan_destroy);
	if (!station->hidden_network_scan_id)
		return dbus_error_failed(message);

	station->hidden_pending = l_dbus_message_ref(message);

	return NULL;
}

static void station_disconnect_reconnect_cb(struct netdev *netdev, bool success,
					void *user_data)
{
	struct station *station = user_data;

	if (__station_connect_network(station, station->connected_network,
					station->connected_bss) < 0)
		station_disassociated(station);
}

static void station_reconnect(struct station *station)
{
	/*
	 * Rather than doing 4 or so state changes, lets just go into
	 * roaming for the duration of this reconnect.
	 */
	station_enter_state(station, STATION_STATE_ROAMING);

	netdev_disconnect(station->netdev, station_disconnect_reconnect_cb,
				station);
}

static void station_disconnect_cb(struct netdev *netdev, bool success,
					void *user_data)
{
	struct station *station = user_data;

	l_debug("%u, success: %d",
			netdev_get_ifindex(station->netdev), success);

#ifdef HAVE_DBUS
	if (station->disconnect_pending) {
		struct l_dbus_message *reply;

		if (success) {
			reply = l_dbus_message_new_method_return(
						station->disconnect_pending);
			l_dbus_message_set_arguments(reply, "");
		} else
			reply = dbus_error_failed(station->disconnect_pending);

		dbus_pending_reply(&station->disconnect_pending, reply);
	}
#endif

	station_enter_state(station, STATION_STATE_DISCONNECTED);

	if (station->autoconnect)
		station_enter_state(station, STATION_STATE_AUTOCONNECT_QUICK);
}

int station_disconnect(struct station *station)
{
	if (station->state == STATION_STATE_DISCONNECTING)
		return -EBUSY;

	if (!station->connected_bss)
		return -ENOTCONN;

	if (station->netconfig)
		netconfig_reset(station->netconfig);

	/*
	 * If the disconnect somehow fails we won't know if we're still
	 * connected so we may as well indicate now that we're no longer
	 * connected.
	 */
	station_reset_connection_state(station);

	station_enter_state(station, STATION_STATE_DISCONNECTING);

	if (netdev_disconnect(station->netdev,
					station_disconnect_cb, station) < 0)
		return -EIO;

	return 0;
}

static struct l_dbus_message *station_dbus_disconnect(struct l_dbus *dbus,
						struct l_dbus_message *message,
						void *user_data)
{
	struct station *station = user_data;
	int result;

	l_debug("");

	/*
	 * Disconnect was triggered by the user, don't autoconnect. Wait for
	 * the user's explicit instructions to scan and connect to the network
	 */
	station_set_autoconnect(station, false);

	if (station->hidden_network_scan_id) {
		scan_cancel(netdev_get_wdev_id(station->netdev),
				station->hidden_network_scan_id);
		dbus_pending_reply(&station->hidden_pending,
				dbus_error_aborted(station->hidden_pending));

		return l_dbus_message_new_method_return(message);
	}

	if (!station_is_busy(station))
		return l_dbus_message_new_method_return(message);

	result = station_disconnect(station);
	if (result < 0)
		return dbus_error_from_errno(result, message);

	station->disconnect_pending = l_dbus_message_ref(message);

	return NULL;
}

static struct l_dbus_message *station_dbus_get_networks(struct l_dbus *dbus,
						struct l_dbus_message *message,
						void *user_data)
{
	struct station *station = user_data;
	struct l_dbus_message *reply =
				l_dbus_message_new_method_return(message);
	struct l_dbus_message_builder *builder =
				l_dbus_message_builder_new(reply);
	struct l_queue *sorted = station->networks_sorted;
	const struct l_queue_entry *entry;

	l_dbus_message_builder_enter_array(builder, "(on)");

	for (entry = l_queue_get_entries(sorted); entry; entry = entry->next) {
		const struct network *network = entry->data;
		int16_t signal_strength = network_get_signal_strength(network);

		l_dbus_message_builder_enter_struct(builder, "on");
		l_dbus_message_builder_append_basic(builder, 'o',
						network_get_path(network));
		l_dbus_message_builder_append_basic(builder, 'n',
							&signal_strength);
		l_dbus_message_builder_leave_struct(builder);
	}

	l_dbus_message_builder_leave_array(builder);

	l_dbus_message_builder_finalize(builder);
	l_dbus_message_builder_destroy(builder);

	return reply;
}

static struct l_dbus_message *station_dbus_get_hidden_access_points(
						struct l_dbus *dbus,
						struct l_dbus_message *message,
						void *user_data)
{
	struct station *station = user_data;
	struct l_dbus_message *reply =
				l_dbus_message_new_method_return(message);
	struct l_dbus_message_builder *builder =
				l_dbus_message_builder_new(reply);
	const struct l_queue_entry *entry;

	l_dbus_message_builder_enter_array(builder, "(sns)");

	for (entry = l_queue_get_entries(station->hidden_bss_list_sorted);
						entry; entry = entry->next) {
		struct scan_bss *bss = entry->data;
		int16_t signal_strength = bss->signal_strength;
		enum security security;

		if (scan_bss_get_security(bss, &security) < 0)
			continue;

		l_dbus_message_builder_enter_struct(builder, "sns");
		l_dbus_message_builder_append_basic(builder, 's',
					util_address_to_string(bss->addr));
		l_dbus_message_builder_append_basic(builder, 'n',
							&signal_strength);
		l_dbus_message_builder_append_basic(builder, 's',
						security_to_str(security));
		l_dbus_message_builder_leave_struct(builder);
	}

	l_dbus_message_builder_leave_array(builder);

	l_dbus_message_builder_finalize(builder);
	l_dbus_message_builder_destroy(builder);

	return reply;
}

static void station_dbus_scan_done(struct station *station,
							bool try_autoconnect)
{
	station->dbus_scan_id = 0;
	station_property_set_scanning(station, false);

	station_process_owe_transition_networks(station);

	if (try_autoconnect) {
		station->autoconnect_can_start = true;
		station_autoconnect_start(station);
	}
}

static void station_dbus_scan_triggered(int err, void *user_data)
{
	struct station *station = user_data;
	struct l_dbus_message *reply;

	l_debug("station_scan_triggered: %i", err);

	if (err < 0) {
		if (station->scan_pending) {
			reply = dbus_error_from_errno(err,
							station->scan_pending);
			dbus_pending_reply(&station->scan_pending, reply);
		}

		station_dbus_scan_done(station, true);
		return;
	}

	l_debug("Scan triggered for %s subset %i",
		netdev_get_name(station->netdev),
		station->dbus_scan_subset_idx);

	if (station->scan_pending) {
		reply = l_dbus_message_new_method_return(station->scan_pending);
		l_dbus_message_set_arguments(reply, "");
		dbus_pending_reply(&station->scan_pending, reply);
	}

	station_property_set_scanning(station, true);
}

static bool station_dbus_scan_subset(struct station *station);

static bool station_dbus_scan_results(int err, struct l_queue *bss_list,
					const struct scan_freq_set *freqs,
					void *userdata)
{
	struct station *station = userdata;
	unsigned int next_idx = station->dbus_scan_subset_idx + 1;
	bool last_subset;

	if (err) {
		station_dbus_scan_done(station, true);
		return false;
	}

	last_subset = next_idx >= L_ARRAY_SIZE(station->scan_freqs_order) ||
		station->scan_freqs_order[next_idx] == NULL;
	station->dbus_scan_subset_idx = next_idx;

	station_set_scan_results(station, bss_list, freqs, false);

	if (last_subset || !station_dbus_scan_subset(station))
		station_dbus_scan_done(station, true);

	return true;
}

static bool station_dbus_scan_subset(struct station *station)
{
	unsigned int idx = station->dbus_scan_subset_idx;

	station->dbus_scan_id = station_scan_trigger(station,
						station->scan_freqs_order[idx],
						station_dbus_scan_triggered,
						station_dbus_scan_results,
						NULL);

	return station->dbus_scan_id != 0;
}

static struct l_dbus_message *station_dbus_scan(struct l_dbus *dbus,
						struct l_dbus_message *message,
						void *user_data)
{
	struct station *station = user_data;

	l_debug("Scan called from DBus");

	if (station->dbus_scan_id)
		return dbus_error_busy(message);

	if (station->state == STATION_STATE_CONNECTING ||
			station->state == STATION_STATE_CONNECTING_AUTO)
		return dbus_error_busy(message);

	station->dbus_scan_subset_idx = 0;

	if (!station_dbus_scan_subset(station))
		return dbus_error_failed(message);

	station->scan_pending = l_dbus_message_ref(message);

	return NULL;
}

struct signal_agent {
	char *owner;
	char *path;
	unsigned int disconnect_watch;
};

static void station_signal_agent_notify(struct signal_agent *agent,
					const char *device_path, uint8_t level)
{
	struct l_dbus_message *msg;

	msg = l_dbus_message_new_method_call(dbus_get_bus(),
						agent->owner, agent->path,
						IWD_SIGNAL_AGENT_INTERFACE,
						"Changed");
	l_dbus_message_set_arguments(msg, "oy", device_path, level);
	l_dbus_message_set_no_reply(msg, true);

	l_dbus_send(dbus_get_bus(), msg);
}

static void station_rssi_level_changed(struct station *station,
					uint8_t level_idx)
{
	struct netdev *netdev = station->netdev;

	if (!station->signal_agent)
		return;

	station_signal_agent_notify(station->signal_agent,
					netdev_get_path(netdev), level_idx);
}

static void station_signal_agent_release(struct signal_agent *agent,
						const char *device_path)
{
	struct l_dbus_message *msg;

	msg = l_dbus_message_new_method_call(dbus_get_bus(),
						agent->owner, agent->path,
						IWD_SIGNAL_AGENT_INTERFACE,
						"Release");
	l_dbus_message_set_arguments(msg, "o", device_path);
	l_dbus_message_set_no_reply(msg, true);

	l_dbus_send(dbus_get_bus(), msg);
}

static void signal_agent_free(void *data)
{
	struct signal_agent *agent = data;

	l_free(agent->owner);
	l_free(agent->path);
	l_dbus_remove_watch(dbus_get_bus(), agent->disconnect_watch);
	l_free(agent);
}

static void signal_agent_disconnect(struct l_dbus *dbus, void *user_data)
{
	struct station *station = user_data;

	l_debug("signal_agent %s disconnected", station->signal_agent->owner);

	l_idle_oneshot(signal_agent_free, station->signal_agent, NULL);
	station->signal_agent = NULL;

	netdev_set_rssi_report_levels(station->netdev, NULL, 0);
}

static struct l_dbus_message *station_dbus_signal_agent_register(
						struct l_dbus *dbus,
						struct l_dbus_message *message,
						void *user_data)
{
	struct station *station = user_data;
	const char *path, *sender;
	struct l_dbus_message_iter level_iter;
	int8_t levels[16];
	int err;
	int16_t val;
	size_t count = 0;

	if (station->signal_agent)
		return dbus_error_already_exists(message);

	l_debug("signal agent register called");

	if (!l_dbus_message_get_arguments(message, "oan", &path, &level_iter))
		return dbus_error_invalid_args(message);

	while (l_dbus_message_iter_next_entry(&level_iter, &val)) {
		if (count >= L_ARRAY_SIZE(levels) || val > 127 || val < -127)
			return dbus_error_invalid_args(message);

		levels[count++] = val;
	}

	if (count < 1)
		return dbus_error_invalid_args(message);

	err = netdev_set_rssi_report_levels(station->netdev, levels, count);
	if (err == -ENOTSUP)
		return dbus_error_not_supported(message);
	else if (err < 0)
		return dbus_error_failed(message);

	sender = l_dbus_message_get_sender(message);

	station->signal_agent = l_new(struct signal_agent, 1);
	station->signal_agent->owner = l_strdup(sender);
	station->signal_agent->path = l_strdup(path);
	station->signal_agent->disconnect_watch =
		l_dbus_add_disconnect_watch(dbus, sender,
						signal_agent_disconnect,
						station, NULL);

	l_debug("agent %s path %s", sender, path);

	/*
	 * TODO: send an initial notification in a oneshot idle callback,
	 * if state is connected.
	 */

	return l_dbus_message_new_method_return(message);
}

static struct l_dbus_message *station_dbus_signal_agent_unregister(
						struct l_dbus *dbus,
						struct l_dbus_message *message,
						void *user_data)
{
	struct station *station = user_data;
	const char *path, *sender;

	if (!station->signal_agent)
		return dbus_error_failed(message);

	l_debug("signal agent unregister");

	if (!l_dbus_message_get_arguments(message, "o", &path))
		return dbus_error_invalid_args(message);

	if (strcmp(station->signal_agent->path, path))
		return dbus_error_not_found(message);

	sender = l_dbus_message_get_sender(message);

	if (strcmp(station->signal_agent->owner, sender))
		return dbus_error_not_found(message);

	signal_agent_free(station->signal_agent);
	station->signal_agent = NULL;

	netdev_set_rssi_report_levels(station->netdev, NULL, 0);

	return l_dbus_message_new_method_return(message);
}

static bool station_property_get_connected_network(struct l_dbus *dbus,
					struct l_dbus_message *message,
					struct l_dbus_message_builder *builder,
					void *user_data)
{
	struct station *station = user_data;

	if (!station->connected_network)
		return false;

	l_dbus_message_builder_append_basic(builder, 'o',
				network_get_path(station->connected_network));

	return true;
}

static bool station_property_get_scanning(struct l_dbus *dbus,
					struct l_dbus_message *message,
					struct l_dbus_message_builder *builder,
					void *user_data)
{
	struct station *station = user_data;
	bool scanning = station->scanning;

	l_dbus_message_builder_append_basic(builder, 'b', &scanning);

	return true;
}

static bool station_property_get_state(struct l_dbus *dbus,
					struct l_dbus_message *message,
					struct l_dbus_message_builder *builder,
					void *user_data)
{
	struct station *station = user_data;
	const char *statestr = "invalid";

	switch (station->state) {
	case STATION_STATE_AUTOCONNECT_QUICK:
	case STATION_STATE_AUTOCONNECT_FULL:
	case STATION_STATE_DISCONNECTED:
		statestr = "disconnected";
		break;
	case STATION_STATE_CONNECTING:
	case STATION_STATE_CONNECTING_AUTO:
		statestr = "connecting";
		break;
	case STATION_STATE_CONNECTED:
		statestr = "connected";
		break;
	case STATION_STATE_DISCONNECTING:
		statestr = "disconnecting";
		break;
	case STATION_STATE_ROAMING:
		statestr = "roaming";
		break;
	}

	l_dbus_message_builder_append_basic(builder, 's', statestr);
	return true;
}

void station_foreach(station_foreach_func_t func, void *user_data)
{
	const struct l_queue_entry *entry;

	for (entry = l_queue_get_entries(station_list); entry;
					entry = entry->next) {
		struct station *station = entry->data;

		func(station, user_data);
	}
}

struct station *station_find(uint32_t ifindex)
{
	const struct l_queue_entry *entry;

	for (entry = l_queue_get_entries(station_list); entry;
				entry = entry->next) {
		struct station *station = entry->data;

		if (netdev_get_ifindex(station->netdev) == ifindex)
			return station;
	}

	return NULL;
}

struct network_foreach_data {
	station_network_foreach_func_t func;
	void *user_data;
};

static void network_foreach(const void *key, void *value, void *user_data)
{
	struct network_foreach_data *data = user_data;
	struct network *network = value;

	data->func(network, data->user_data);
}

void station_network_foreach(struct station *station,
				station_network_foreach_func_t func,
				void *user_data)
{
	struct network_foreach_data data = {
		.func = func,
		.user_data = user_data,
	};

	l_hashmap_foreach(station->networks, network_foreach, &data);
}

struct l_queue *station_get_bss_list(struct station *station)
{
	return station->bss_list;
}

struct scan_bss *station_get_connected_bss(struct station *station)
{
	return station->connected_bss;
}

int station_hide_network(struct station *station, struct network *network)
{
	const char *path = network_get_path(network);
	struct scan_bss *bss;

	l_debug("%s", path);

	if (station->connected_network == network)
		return -EBUSY;

	if (!l_hashmap_lookup(station->networks, path))
		return -ENOENT;

	l_queue_remove(station->networks_sorted, network);
	l_hashmap_remove(station->networks, path);

	while ((bss = network_bss_list_pop(network))) {
		memset(bss->ssid, 0, bss->ssid_len);
		l_queue_remove_if(station->hidden_bss_list_sorted,
					bss_match_bssid, bss->addr);
		l_queue_insert(station->hidden_bss_list_sorted, bss,
					bss_signal_strength_compare, NULL);
	}

	network_remove(network, -ESRCH);

	return 0;
}

static void station_add_one_freq(uint32_t freq, void *user_data)
{
	struct station *station = user_data;

	if (freq > 3000)
		scan_freq_set_add(station->scan_freqs_order[1], freq);
	else if (!scan_freq_set_contains(station->scan_freqs_order[0], freq))
		scan_freq_set_add(station->scan_freqs_order[2], freq);
}

static void station_fill_scan_freq_subsets(struct station *station)
{
	const struct scan_freq_set *supported =
		wiphy_get_supported_freqs(station->wiphy);

	/*
	 * Scan the 2.4GHz "social channels" first, 5GHz second, if supported,
	 * all other 2.4GHz channels last.  To be refined as needed.
	 */
	station->scan_freqs_order[0] = scan_freq_set_new();
	scan_freq_set_add(station->scan_freqs_order[0], 2412);
	scan_freq_set_add(station->scan_freqs_order[0], 2437);
	scan_freq_set_add(station->scan_freqs_order[0], 2462);

	station->scan_freqs_order[1] = scan_freq_set_new();
	station->scan_freqs_order[2] = scan_freq_set_new();
	scan_freq_set_foreach(supported, station_add_one_freq, station);

	if (scan_freq_set_isempty(station->scan_freqs_order[1])) {
		scan_freq_set_free(station->scan_freqs_order[1]);
		station->scan_freqs_order[1] = station->scan_freqs_order[2];
		station->scan_freqs_order[2] = NULL;
	}
}

static struct station *station_create(struct netdev *netdev)
{
	struct station *station;
#ifdef HAVE_DBUS
	struct l_dbus *dbus = dbus_get_bus();
#endif
	bool autoconnect = true;

	station = l_new(struct station, 1);
	watchlist_init(&station->state_watches, NULL);

	station->bss_list = l_queue_new();
	station->hidden_bss_list_sorted = l_queue_new();
	station->networks = l_hashmap_new();
	l_hashmap_set_hash_function(station->networks, l_str_hash);
	l_hashmap_set_compare_function(station->networks,
				(l_hashmap_compare_func_t) strcmp);
	station->networks_sorted = l_queue_new();

	station->wiphy = netdev_get_wiphy(netdev);
	station->netdev = netdev;

	l_queue_push_head(station_list, station);

#ifdef HAVE_DBUS
	l_dbus_object_add_interface(dbus, netdev_get_path(netdev),
					IWD_STATION_INTERFACE, station);
#endif

	if (netconfig_enabled())
		station->netconfig = netconfig_new(netdev_get_ifindex(netdev));

	station->anqp_pending = l_queue_new();

	station_fill_scan_freq_subsets(station);

	if (iwd_is_developer_mode()) {
#ifdef HAVE_DBUS
		l_dbus_object_add_interface(dbus,
					netdev_get_path(station->netdev),
					IWD_STATION_DEBUG_INTERFACE,
					station);
#endif
		autoconnect = false;
	}

	station_set_autoconnect(station, autoconnect);

	return station;
}

static void station_free(struct station *station)
{
	l_debug("");

	if (!l_queue_remove(station_list, station))
		return;

	l_dbus_object_remove_interface(dbus_get_bus(),
					netdev_get_path(station->netdev),
					IWD_STATION_DIAGNOSTIC_INTERFACE);
	if (iwd_is_developer_mode())
		l_dbus_object_remove_interface(dbus_get_bus(),
					netdev_get_path(station->netdev),
					IWD_STATION_DEBUG_INTERFACE);

	if (station->netconfig) {
		netconfig_destroy(station->netconfig);
		station->netconfig = NULL;
	}

	periodic_scan_stop(station);

	if (station->signal_agent) {
		station_signal_agent_release(station->signal_agent,
					netdev_get_path(station->netdev));
		signal_agent_free(station->signal_agent);
	}

	if (station->connect_pending)
		dbus_pending_reply(&station->connect_pending,
				dbus_error_aborted(station->connect_pending));

	if (station->hidden_pending)
		dbus_pending_reply(&station->hidden_pending,
				dbus_error_aborted(station->hidden_pending));

	if (station->disconnect_pending)
		dbus_pending_reply(&station->disconnect_pending,
			dbus_error_aborted(station->disconnect_pending));

	if (station->scan_pending)
		dbus_pending_reply(&station->scan_pending,
			dbus_error_aborted(station->scan_pending));

	if (station->dbus_scan_id)
		scan_cancel(netdev_get_wdev_id(station->netdev),
				station->dbus_scan_id);

	if (station->quick_scan_id)
		scan_cancel(netdev_get_wdev_id(station->netdev),
				station->quick_scan_id);

	if (station->hidden_network_scan_id)
		scan_cancel(netdev_get_wdev_id(station->netdev),
				station->hidden_network_scan_id);

	if (station->owe_hidden_scan_ids) {
		void *ptr;

		while ((ptr = l_queue_pop_head(station->owe_hidden_scan_ids)))
			scan_cancel(netdev_get_wdev_id(station->netdev),
					L_PTR_TO_UINT(ptr));

		l_queue_destroy(station->owe_hidden_scan_ids, NULL);
	}

	station_roam_state_clear(station);

	l_queue_destroy(station->networks_sorted, NULL);
	l_hashmap_destroy(station->networks, network_free);
	l_queue_destroy(station->bss_list, bss_free);
	l_queue_destroy(station->hidden_bss_list_sorted, NULL);
	l_queue_destroy(station->autoconnect_list, NULL);

	watchlist_destroy(&station->state_watches);

	l_queue_destroy(station->anqp_pending, remove_anqp);

	scan_freq_set_free(station->scan_freqs_order[0]);
	scan_freq_set_free(station->scan_freqs_order[1]);

	if (station->scan_freqs_order[2])
		scan_freq_set_free(station->scan_freqs_order[2]);

	l_free(station);
}

static void station_setup_interface(struct l_dbus_interface *interface)
{
	l_dbus_interface_method(interface, "ConnectHiddenNetwork", 0,
				station_dbus_connect_hidden_network,
				"", "s", "name");
	l_dbus_interface_method(interface, "Disconnect", 0,
				station_dbus_disconnect, "", "");
	l_dbus_interface_method(interface, "GetOrderedNetworks", 0,
				station_dbus_get_networks, "a(on)", "",
				"networks");
	l_dbus_interface_method(interface, "GetHiddenAccessPoints", 0,
				station_dbus_get_hidden_access_points,
				"a(sns)", "",
				"accesspoints");
	l_dbus_interface_method(interface, "Scan", 0,
				station_dbus_scan, "", "");
	l_dbus_interface_method(interface, "RegisterSignalLevelAgent", 0,
				station_dbus_signal_agent_register,
				"", "oan", "path", "levels");
	l_dbus_interface_method(interface, "UnregisterSignalLevelAgent", 0,
				station_dbus_signal_agent_unregister,
				"", "o", "path");

	l_dbus_interface_property(interface, "ConnectedNetwork", 0, "o",
					station_property_get_connected_network,
					NULL);
	l_dbus_interface_property(interface, "Scanning", 0, "b",
					station_property_get_scanning, NULL);
	l_dbus_interface_property(interface, "State", 0, "s",
					station_property_get_state, NULL);
}

static void station_destroy_interface(void *user_data)
{
	struct station *station = user_data;

	station_free(station);
}

static void station_get_diagnostic_cb(
				const struct diagnostic_station_info *info,
				void *user_data)
{
	struct station *station = user_data;
	struct l_dbus_message *reply;
	struct l_dbus_message_builder *builder;
	struct handshake_state *hs = netdev_get_handshake(station->netdev);

	if (!info) {
		reply = dbus_error_aborted(station->get_station_pending);
		goto done;
	}

	reply = l_dbus_message_new_method_return(station->get_station_pending);

	builder = l_dbus_message_builder_new(reply);

	l_dbus_message_builder_enter_array(builder, "{sv}");

	dbus_append_dict_basic(builder, "ConnectedBss", 's',
					util_address_to_string(info->addr));
	dbus_append_dict_basic(builder, "Frequency", 'u',
				&station->connected_bss->frequency);
	dbus_append_dict_basic(builder, "Security", 's',
				diagnostic_akm_suite_to_security(hs->akm_suite,
								hs->wpa_ie));

	diagnostic_info_to_dict(info, builder);

	l_dbus_message_builder_leave_array(builder);
	l_dbus_message_builder_finalize(builder);
	l_dbus_message_builder_destroy(builder);

done:
	dbus_pending_reply(&station->get_station_pending, reply);
}

static void station_get_diagnostic_destroy(void *user_data)
{
	struct station *station = user_data;
	struct l_dbus_message *reply;

	if (station->get_station_pending) {
		reply = dbus_error_aborted(station->get_station_pending);
		dbus_pending_reply(&station->get_station_pending, reply);
	}
}

static struct l_dbus_message *station_get_diagnostics(struct l_dbus *dbus,
						struct l_dbus_message *message,
						void *user_data)
{
	struct station *station = user_data;
	int ret;

	if (station->get_station_pending)
		return dbus_error_busy(message);

	ret = netdev_get_current_station(station->netdev,
				station_get_diagnostic_cb, station,
				station_get_diagnostic_destroy);
	if (ret < 0)
		return dbus_error_from_errno(ret, message);

	station->get_station_pending = l_dbus_message_ref(message);

	return NULL;
}

static struct l_dbus_message *station_force_roam(struct l_dbus *dbus,
						struct l_dbus_message *message,
						void *user_data)
{
	struct station *station = user_data;
	struct scan_bss *target;
	struct l_dbus_message_iter iter;
	uint8_t *mac;
	uint32_t mac_len;

	if (!l_dbus_message_get_arguments(message, "ay", &iter))
		goto invalid_args;

	if (!l_dbus_message_iter_get_fixed_array(&iter, &mac, &mac_len))
		goto invalid_args;

	if (mac_len != 6)
		return dbus_error_invalid_args(message);

	if (!station->connected_network)
		return dbus_error_not_connected(message);

	target = network_bss_find_by_addr(station->connected_network, mac);
	if (!target || target == station->connected_bss)
		return dbus_error_invalid_args(message);

	l_debug("Attempting forced roam to BSS "MAC, MAC_STR(mac));

	/* The various roam routines expect this to be set from scanning */
	station->preparing_roam = true;

	station_transition_start(station, target);

	return l_dbus_message_new_method_return(message);

invalid_args:
	return dbus_error_invalid_args(message);
}

static struct network *station_find_network_from_bss(struct station *station,
						struct scan_bss *bss)
{
	enum security security;
	char ssid[33];

	memcpy(ssid, bss->ssid, bss->ssid_len);
	ssid[bss->ssid_len] = '\0';

	if (scan_bss_get_security(bss, &security) < 0)
		return NULL;

	return station_network_find(station, ssid, security);
}

static void station_setup_diagnostic_interface(
					struct l_dbus_interface *interface)
{
	l_dbus_interface_method(interface, "GetDiagnostics", 0,
				station_get_diagnostics, "a{sv}", "",
				"diagnostics");
}

static void station_destroy_diagnostic_interface(void *user_data)
{
}

static struct l_dbus_message *station_force_connect_bssid(struct l_dbus *dbus,
						struct l_dbus_message *message,
						void *user_data)
{
	struct station *station = user_data;
	struct l_queue *bss_list;
	struct scan_bss *target;
	struct network *network;
	struct l_dbus_message_iter iter;
	uint8_t *mac;
	uint32_t mac_len;

	if (!l_dbus_message_get_arguments(message, "ay", &iter))
		goto invalid_args;

	if (!l_dbus_message_iter_get_fixed_array(&iter, &mac, &mac_len))
		goto invalid_args;

	if (mac_len != 6)
		return dbus_error_invalid_args(message);

	bss_list = station_get_bss_list(station);

	target = l_queue_find(bss_list, bss_match_bssid, mac);
	if (!target)
		return dbus_error_invalid_args(message);

	if (util_ssid_is_hidden(target->ssid_len, target->ssid))
		return dbus_error_not_found(message);

	network = station_find_network_from_bss(station, target);
	if (!network)
		return dbus_error_invalid_args(message);

	l_debug("Attempting forced connection to BSS "MAC, MAC_STR(mac));

	return __network_connect(network, target, message);

invalid_args:
	return dbus_error_invalid_args(message);
}

static void station_debug_scan_triggered(int err, void *user_data)
{
	struct station *station = user_data;
	struct l_dbus_message *reply;

	if (err < 0) {
		if (station->scan_pending) {
			reply = dbus_error_from_errno(err,
							station->scan_pending);
			dbus_pending_reply(&station->scan_pending, reply);
		}

		station_dbus_scan_done(station, false);
		return;
	}

	l_debug("debug scan triggered for %s",
			netdev_get_name(station->netdev));

	if (station->scan_pending) {
		reply = l_dbus_message_new_method_return(station->scan_pending);
		l_dbus_message_set_arguments(reply, "");
		dbus_pending_reply(&station->scan_pending, reply);
	}

	station_property_set_scanning(station, true);
}

static bool station_debug_scan_results(int err, struct l_queue *bss_list,
					const struct scan_freq_set *freqs,
					void *userdata)
{
	struct station *station = userdata;

	if (err) {
		station_dbus_scan_done(station, false);
		return false;
	}

	station_set_scan_results(station, bss_list, freqs, false);
	station_dbus_scan_done(station, false);

	return true;
}

static struct l_dbus_message *station_debug_scan(struct l_dbus *dbus,
						struct l_dbus_message *message,
						void *user_data)
{
	struct station *station = user_data;
	struct l_dbus_message_iter iter;
	uint16_t *freqs;
	uint32_t freqs_len;
	struct scan_freq_set *freq_set;
	unsigned int i;

	if (station->dbus_scan_id)
		return dbus_error_busy(message);

	if (station->state == STATION_STATE_CONNECTING ||
			station->state == STATION_STATE_CONNECTING_AUTO)
		return dbus_error_busy(message);

	if (!l_dbus_message_get_arguments(message, "aq", &iter))
		goto invalid_args;

	if (!l_dbus_message_iter_get_fixed_array(&iter, &freqs, &freqs_len))
		goto invalid_args;

	freq_set = scan_freq_set_new();

	for (i = 0; i < freqs_len; i++) {
		if (scan_freq_set_contains(freq_set, (uint32_t)freqs[i]))
			continue;

		if (!scan_freq_set_add(freq_set, (uint32_t)freqs[i])) {
			scan_freq_set_free(freq_set);
			goto invalid_args;
		}

		l_debug("added frequency %u", freqs[i]);
	}

	station->dbus_scan_id = station_scan_trigger(station, freq_set,
						station_debug_scan_triggered,
						station_debug_scan_results,
						NULL);

	scan_freq_set_free(freq_set);

	if (!station->dbus_scan_id)
		goto failed;

	station->scan_pending = l_dbus_message_ref(message);

	return NULL;

failed:
	return dbus_error_failed(message);
invalid_args:
	return dbus_error_invalid_args(message);
}

static bool station_property_get_autoconnect(struct l_dbus *dbus,
					struct l_dbus_message *message,
					struct l_dbus_message_builder *builder,
					void *user_data)
{
	struct station *station = user_data;
	bool autoconnect;

	autoconnect = station->autoconnect;

	l_dbus_message_builder_append_basic(builder, 'b', &autoconnect);

	return true;
}

static struct l_dbus_message *station_property_set_autoconnect(
					struct l_dbus *dbus,
					struct l_dbus_message *message,
					struct l_dbus_message_iter *new_value,
					l_dbus_property_complete_cb_t complete,
					void *user_data)
{
	struct station *station = user_data;
	bool autoconnect;

	if (!l_dbus_message_iter_get_variant(new_value, "b", &autoconnect))
		return dbus_error_invalid_args(message);

	l_debug("Setting autoconnect %s", autoconnect ? "true" : "false");

	station_set_autoconnect(station, autoconnect);

	return l_dbus_message_new_method_return(message);
}

static void station_setup_debug_interface(
					struct l_dbus_interface *interface)
{
	l_dbus_interface_method(interface, "ConnectBssid", 0,
					station_force_connect_bssid, "", "ay",
					"mac");
	l_dbus_interface_method(interface, "Roam", 0,
					station_force_roam, "", "ay", "mac");

	l_dbus_interface_method(interface, "Scan", 0,
					station_debug_scan, "", "aq",
					"frequencies");

	l_dbus_interface_signal(interface, "Event", 0, "sav", "name", "data");

	l_dbus_interface_property(interface, "AutoConnect", 0, "b",
					station_property_get_autoconnect,
					station_property_set_autoconnect);
}

static void ap_roam_frame_event(const struct mmpdu_header *hdr,
					const void *body, size_t body_len,
					int rssi, void *user_data)
{
	uint32_t ifindex = L_PTR_TO_UINT(user_data);
	struct station *station = station_find(ifindex);

	if (!station)
		return;

	station_ap_directed_roam(station, hdr, body, body_len);
}

static void add_frame_watches(struct netdev *netdev)
{
	static const uint8_t action_ap_roam_prefix[2] = { 0x0a, 0x07 };

	/*
	 * register for AP roam transition watch
	 */
	frame_watch_add(netdev_get_wdev_id(netdev), 0, 0x00d0,
			action_ap_roam_prefix, sizeof(action_ap_roam_prefix),
			ap_roam_frame_event,
			L_UINT_TO_PTR(netdev_get_ifindex(netdev)), NULL);
}

static void station_netdev_watch(struct netdev *netdev,
				enum netdev_watch_event event, void *userdata)
{
	switch (event) {
	case NETDEV_WATCH_EVENT_NEW:
		if (netdev_get_iftype(netdev) == NETDEV_IFTYPE_STATION) {
			add_frame_watches(netdev);

			if (netdev_get_is_up(netdev))
				station_create(netdev);
		}
		break;
	case NETDEV_WATCH_EVENT_UP:
		if (netdev_get_iftype(netdev) == NETDEV_IFTYPE_STATION)
			station_create(netdev);

		break;
#ifdef HAVE_DBUS
	case NETDEV_WATCH_EVENT_DOWN:
	case NETDEV_WATCH_EVENT_DEL:
		l_dbus_object_remove_interface(dbus_get_bus(),
						netdev_get_path(netdev),
						IWD_STATION_INTERFACE);
		break;
#endif
	case NETDEV_WATCH_EVENT_IFTYPE_CHANGE:
		if (netdev_get_iftype(netdev) == NETDEV_IFTYPE_STATION)
			add_frame_watches(netdev);

		break;
	default:
		break;
	}
}

static int station_init(void)
{
	station_list = l_queue_new();
	netdev_watch = netdev_watch_add(station_netdev_watch, NULL, NULL);
#ifdef HAVE_DBUS
	l_dbus_register_interface(dbus_get_bus(), IWD_STATION_INTERFACE,
					station_setup_interface,
					station_destroy_interface, false);
	l_dbus_register_interface(dbus_get_bus(),
					IWD_STATION_DIAGNOSTIC_INTERFACE,
					station_setup_diagnostic_interface,
					station_destroy_diagnostic_interface,
					false);
	if (iwd_is_developer_mode())
		l_dbus_register_interface(dbus_get_bus(),
					IWD_STATION_DEBUG_INTERFACE,
					station_setup_debug_interface,
					NULL,
					false);
#endif

	if (!l_settings_get_uint(iwd_get_config(), "General",
					"ManagementFrameProtection",
					&mfp_setting))
		mfp_setting = 1;

	if (mfp_setting > 2) {
		l_error("Invalid [General].ManagementFrameProtection value: %d,"
				" using default of 1", mfp_setting);
		mfp_setting = 1;
	}

	if (!l_settings_get_uint(iwd_get_config(), "General",
				"RoamRetryInterval",
				&roam_retry_interval))
		roam_retry_interval = 60;

	if (roam_retry_interval > INT_MAX)
		roam_retry_interval = INT_MAX;

	if (!l_settings_get_bool(iwd_get_config(), "General", "DisableANQP",
				&anqp_disabled))
		anqp_disabled = true;

	if (!netconfig_enabled())
		l_info("station: Network configuration is disabled.");

	supports_arp_evict_nocarrier = sysfs_supports_ipv4_setting("all",
						"arp_evict_nocarrier");
	supports_ndisc_evict_nocarrier = sysfs_supports_ipv6_setting("all",
						"ndisc_evict_nocarrier");

	watchlist_init(&event_watches, NULL);

	return 0;
}

static void station_exit(void)
{
#ifdef HAVE_DBUS
	l_dbus_unregister_interface(dbus_get_bus(),
					IWD_STATION_DIAGNOSTIC_INTERFACE);
	if (iwd_is_developer_mode())
		l_dbus_unregister_interface(dbus_get_bus(),
					IWD_STATION_DEBUG_INTERFACE);
	l_dbus_unregister_interface(dbus_get_bus(), IWD_STATION_INTERFACE);
#endif
	netdev_watch_remove(netdev_watch);
	l_queue_destroy(station_list, NULL);
	station_list = NULL;
	watchlist_destroy(&event_watches);
}

IWD_MODULE(station, station_init, station_exit)
IWD_MODULE_DEPENDS(station, netdev);
IWD_MODULE_DEPENDS(station, netconfig)<|MERGE_RESOLUTION|>--- conflicted
+++ resolved
@@ -1646,9 +1646,7 @@
 				IWD_NETWORK_INTERFACE, "Connected");
 	l_dbus_object_remove_interface(dbus, netdev_get_path(station->netdev),
 				IWD_STATION_DIAGNOSTIC_INTERFACE);
-<<<<<<< HEAD
 #endif
-=======
 
 	/*
 	 * Perform this step last since calling network_disconnected() might
@@ -1660,7 +1658,6 @@
 			station->state == STATION_STATE_CONNECTING_AUTO ||
 			station->state == STATION_STATE_ROAMING)
 		network_disconnected(network);
->>>>>>> 099700a1
 }
 
 static void station_disassociated(struct station *station)
